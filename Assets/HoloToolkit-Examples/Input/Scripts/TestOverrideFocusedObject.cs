--- conflicted
+++ resolved
@@ -10,76 +10,25 @@
         private InputManager inputManager;
         private TextMesh textMesh;
 
-<<<<<<< HEAD
-        int clickCount;
-        bool isOverridingFocus;
-
-        void Start()
-=======
         private void Start()
->>>>>>> ac6b63cd
         {
             inputManager = InputManager.Instance;
 
             if (inputManager != null)
             {
-<<<<<<< HEAD
-                OverrideFocus();
-            }
-
-            textMesh = GameObject.FindObjectOfType<TextMesh>();
-
-            if (textMesh != null)
-            {
-                UpdateText();
-            }
-=======
                 inputManager.OverrideFocusedObject = gameObject;
             }
 
             textMesh = FindObjectOfType<TextMesh>();
->>>>>>> ac6b63cd
         }
 
         public void OnInputClicked(InputClickedEventData eventData)
         {
             if (textMesh != null && inputManager != null)
             {
-                clickCount++;
-
-                if (isOverridingFocus)
-                {
-                    UndoOverrideFocus();
-                }
-                else
-                {
-                    OverrideFocus();
-                }
-
-                UpdateText();
-
-                eventData.Use();
+                textMesh.text = "Air tap worked and OverrideFocusedObject is null.";
+                inputManager.OverrideFocusedObject = null;
             }
-        }
-
-        private void OverrideFocus()
-        {
-            inputManager.AddGlobalListener(gameObject);
-            isOverridingFocus = true;
-        }
-
-        private void UndoOverrideFocus()
-        {
-            inputManager.RemoveGlobalListener(gameObject);
-            isOverridingFocus = false;
-        }
-
-        private void UpdateText()
-        {
-            textMesh.text = string.Format("The click handler was called {0} times. Currently, focus is {1}.",
-                clickCount,
-                isOverridingFocus ? "overridden" : "not overridden"
-                );
         }
     }
 }