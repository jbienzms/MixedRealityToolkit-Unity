--- conflicted
+++ resolved
@@ -42,11 +42,7 @@
 --- !u!157 &3
 LightmapSettings:
   m_ObjectHideFlags: 0
-<<<<<<< HEAD
-  serializedVersion: 9
-=======
   serializedVersion: 11
->>>>>>> ac6b63cd
   m_GIWorkflowMode: 1
   m_GISettings:
     serializedVersion: 2
@@ -58,11 +54,7 @@
     m_EnableBakedLightmaps: 1
     m_EnableRealtimeLightmaps: 1
   m_LightmapEditorSettings:
-<<<<<<< HEAD
-    serializedVersion: 8
-=======
     serializedVersion: 9
->>>>>>> ac6b63cd
     m_Resolution: 2
     m_BakeResolution: 40
     m_TextureWidth: 1024
@@ -85,32 +77,19 @@
     m_PVRDirectSampleCount: 32
     m_PVRSampleCount: 500
     m_PVRBounces: 2
-<<<<<<< HEAD
-    m_PVRFiltering: 0
-    m_PVRFilteringMode: 1
-=======
     m_PVRFilterTypeDirect: 0
     m_PVRFilterTypeIndirect: 0
     m_PVRFilterTypeAO: 0
     m_PVRFilteringMode: 0
->>>>>>> ac6b63cd
     m_PVRCulling: 1
     m_PVRFilteringGaussRadiusDirect: 1
     m_PVRFilteringGaussRadiusIndirect: 5
     m_PVRFilteringGaussRadiusAO: 2
-<<<<<<< HEAD
-    m_PVRFilteringAtrousColorSigma: 1
-    m_PVRFilteringAtrousNormalSigma: 1
-    m_PVRFilteringAtrousPositionSigma: 1
-  m_LightingDataAsset: {fileID: 0}
-  m_ShadowMaskMode: 2
-=======
     m_PVRFilteringAtrousPositionSigmaDirect: 0.5
     m_PVRFilteringAtrousPositionSigmaIndirect: 2
     m_PVRFilteringAtrousPositionSigmaAO: 1
   m_LightingDataAsset: {fileID: 0}
   m_UseShadowmask: 0
->>>>>>> ac6b63cd
 --- !u!196 &4
 NavMeshSettings:
   serializedVersion: 2
@@ -286,11 +265,7 @@
   m_Father: {fileID: 0}
   m_RootOrder: 0
   m_LocalEulerAnglesHint: {x: 0, y: 0, z: 0}
-<<<<<<< HEAD
---- !u!1001 &1994360314
-=======
 --- !u!1001 &2048839908
->>>>>>> ac6b63cd
 Prefab:
   m_ObjectHideFlags: 0
   serializedVersion: 2
@@ -417,9 +392,5 @@
   m_LocalScale: {x: 0.2, y: 0.2, z: 0.2}
   m_Children: []
   m_Father: {fileID: 0}
-<<<<<<< HEAD
-  m_RootOrder: 1
-=======
   m_RootOrder: 4
->>>>>>> ac6b63cd
   m_LocalEulerAnglesHint: {x: 0, y: 0, z: 0}