﻿// Copyright (c) Microsoft Corporation. All rights reserved.
// Licensed under the MIT License. See LICENSE in the project root for license information.

using UnityEngine;
using System.Collections;
using HoloToolkit.Unity;
using System.Collections.Generic;
using System.Runtime.InteropServices;
using System;

namespace HoloToolkit.Examples.SpatialUnderstandingFeatureOverview
{
    public class LevelSolver : LineDrawer
    {
        // Singleton
        public static LevelSolver Instance;

        // Enums
        public enum QueryStates
        {
            None,
            Processing,
            Finished
        }

        // Structs
        private struct QueryStatus
        {
            public void Reset()
            {
                State = QueryStates.None;
                Name = "";
                CountFail = 0;
                CountSuccess = 0;
                QueryResult = new List<SpatialUnderstandingDllObjectPlacement.ObjectPlacementResult>();
            }

            public QueryStates State;
            public string Name;
            public int CountFail;
            public int CountSuccess;
            public List<SpatialUnderstandingDllObjectPlacement.ObjectPlacementResult> QueryResult;
        }

        private struct PlacementQuery
        {
            public PlacementQuery(
                SpatialUnderstandingDllObjectPlacement.ObjectPlacementDefinition placementDefinition,
                List<SpatialUnderstandingDllObjectPlacement.ObjectPlacementRule> placementRules = null,
                List<SpatialUnderstandingDllObjectPlacement.ObjectPlacementConstraint> placementConstraints = null)
            {
                PlacementDefinition = placementDefinition;
                PlacementRules = placementRules;
                PlacementConstraints = placementConstraints;
            }

            public SpatialUnderstandingDllObjectPlacement.ObjectPlacementDefinition PlacementDefinition;
            public List<SpatialUnderstandingDllObjectPlacement.ObjectPlacementRule> PlacementRules;
            public List<SpatialUnderstandingDllObjectPlacement.ObjectPlacementConstraint> PlacementConstraints;
        }

        private class PlacementResult
        {
            public PlacementResult(float timeDelay, SpatialUnderstandingDllObjectPlacement.ObjectPlacementResult result)
            {
                Box = new AnimatedBox(timeDelay, result.Position, Quaternion.LookRotation(result.Forward, result.Up), Color.blue, result.HalfDims);
                Result = result;
            }

            public LineDrawer.AnimatedBox Box;
            public SpatialUnderstandingDllObjectPlacement.ObjectPlacementResult Result;
        }

        // Properties
        public bool IsSolverInitialized { get; private set; }

        // Privates
        private List<PlacementResult> placementResults = new List<PlacementResult>();
        private QueryStatus queryStatus = new QueryStatus();

        // Functions
        private void Awake()
        {
            Instance = this;
        }

        public void ClearGeometry(bool clearAll = true)
        {
            placementResults.Clear();
            if (SpatialUnderstanding.Instance.AllowSpatialUnderstanding)
            {
                SpatialUnderstandingDllObjectPlacement.Solver_RemoveAllObjects();
            }
            AppState.Instance.ObjectPlacementDescription = "";

            if (clearAll && (SpaceVisualizer.Instance != null))
            {
                SpaceVisualizer.Instance.ClearGeometry(false);
            }
        }

        private bool Draw_PlacementResults()
        {
            bool needsUpdate = false;

            for (int i = 0; i < placementResults.Count; ++i)
            {
                needsUpdate |= Draw_AnimatedBox(placementResults[i].Box);
            }

            return needsUpdate;
        }

        private bool PlaceObjectAsync(
            string placementName,
            SpatialUnderstandingDllObjectPlacement.ObjectPlacementDefinition placementDefinition,
            List<SpatialUnderstandingDllObjectPlacement.ObjectPlacementRule> placementRules = null,
            List<SpatialUnderstandingDllObjectPlacement.ObjectPlacementConstraint> placementConstraints = null,
            bool clearObjectsFirst = true)
        {
            return PlaceObjectAsync(
                placementName,
                new List<PlacementQuery>() { new PlacementQuery(placementDefinition, placementRules, placementConstraints) },
                clearObjectsFirst);
        }

        private bool PlaceObjectAsync(
            string placementName,
            List<PlacementQuery> placementList,
            bool clearObjectsFirst = true)
        {
            // If we already mid-query, reject the request
            if (queryStatus.State != QueryStates.None)
            {
                return false;
            }

            // Clear geo
            if (clearObjectsFirst)
            {
                ClearGeometry();
            }

            // Mark it
            queryStatus.Reset();
            queryStatus.State = QueryStates.Processing;
            queryStatus.Name = placementName;

            // Tell user we are processing
            AppState.Instance.ObjectPlacementDescription = placementName + " (processing)";

        // Kick off a thread to do process the queries
#if UNITY_EDITOR || !UNITY_WSA
        new System.Threading.Thread
#else
        System.Threading.Tasks.Task.Run
#endif
        (() =>
            {
                // Go through the queries in the list
                for (int i = 0; i < placementList.Count; ++i)
                {
                    // Do the query
                    bool success = PlaceObject(
                        placementName,
                        placementList[i].PlacementDefinition,
                        placementList[i].PlacementRules,
                        placementList[i].PlacementConstraints, 
                        clearObjectsFirst, 
                        true);

                    // Mark the result
                    queryStatus.CountSuccess = success ? (queryStatus.CountSuccess + 1) : queryStatus.CountSuccess;
                    queryStatus.CountFail = !success ? (queryStatus.CountFail + 1) : queryStatus.CountFail;
                }

                // Done
                queryStatus.State = QueryStates.Finished;
            }
        )
#if UNITY_EDITOR || !UNITY_WSA
        .Start()
#endif
        ;

            return true;
        }

        private bool PlaceObject(
            string placementName,
            SpatialUnderstandingDllObjectPlacement.ObjectPlacementDefinition placementDefinition,
            List<SpatialUnderstandingDllObjectPlacement.ObjectPlacementRule> placementRules = null,
            List<SpatialUnderstandingDllObjectPlacement.ObjectPlacementConstraint> placementConstraints = null,
            bool clearObjectsFirst = true,
            bool isASync = false)
        {
            // Clear objects (if requested)
            if (!isASync && clearObjectsFirst)
            {
                ClearGeometry();
            }
            if (!SpatialUnderstanding.Instance.AllowSpatialUnderstanding)
            {
                return false;
            }

            // New query
            if (SpatialUnderstandingDllObjectPlacement.Solver_PlaceObject(
                    placementName,
                    SpatialUnderstanding.Instance.UnderstandingDLL.PinObject(placementDefinition),
                    (placementRules != null) ? placementRules.Count : 0,
                    ((placementRules != null) && (placementRules.Count > 0)) ? SpatialUnderstanding.Instance.UnderstandingDLL.PinObject(placementRules.ToArray()) : IntPtr.Zero,
                    (placementConstraints != null) ? placementConstraints.Count : 0,
                    ((placementConstraints != null) && (placementConstraints.Count > 0)) ? SpatialUnderstanding.Instance.UnderstandingDLL.PinObject(placementConstraints.ToArray()) : IntPtr.Zero,
                    SpatialUnderstanding.Instance.UnderstandingDLL.GetStaticObjectPlacementResultPtr()) > 0)
            {
                SpatialUnderstandingDllObjectPlacement.ObjectPlacementResult placementResult = SpatialUnderstanding.Instance.UnderstandingDLL.GetStaticObjectPlacementResult();
                if (!isASync)
                {
                    // If not running async, we can just add the results to the draw list right now
                    AppState.Instance.ObjectPlacementDescription = placementName + " (1)";
                    float timeDelay = (float)placementResults.Count * AnimatedBox.DelayPerItem;
                    placementResults.Add(new PlacementResult(timeDelay, placementResult.Clone() as SpatialUnderstandingDllObjectPlacement.ObjectPlacementResult));
                }
                else
                {
                    queryStatus.QueryResult.Add(placementResult.Clone() as SpatialUnderstandingDllObjectPlacement.ObjectPlacementResult);
                }
                return true;
            }
            if (!isASync)
            {
                AppState.Instance.ObjectPlacementDescription = placementName + " (0)";
            }
            return false;
        }

        private void ProcessPlacementResults()
        {
            // Check it
            if (queryStatus.State != QueryStates.Finished)
            {
                return;
            }
            if (!SpatialUnderstanding.Instance.AllowSpatialUnderstanding)
            {
                return;
            }

            // Clear results
            ClearGeometry();

            // We will reject any above or below the ceiling/floor
            SpatialUnderstandingDll.Imports.QueryPlayspaceAlignment(SpatialUnderstanding.Instance.UnderstandingDLL.GetStaticPlayspaceAlignmentPtr());
            SpatialUnderstandingDll.Imports.PlayspaceAlignment alignment = SpatialUnderstanding.Instance.UnderstandingDLL.GetStaticPlayspaceAlignment();

            // Copy over the results
            for (int i = 0; i < queryStatus.QueryResult.Count; ++i)
            {
                if ((queryStatus.QueryResult[i].Position.y < alignment.CeilingYValue) &&
                    (queryStatus.QueryResult[i].Position.y > alignment.FloorYValue))
                {
                    float timeDelay = (float)placementResults.Count * AnimatedBox.DelayPerItem;
                    placementResults.Add(new PlacementResult(timeDelay, queryStatus.QueryResult[i].Clone() as SpatialUnderstandingDllObjectPlacement.ObjectPlacementResult));
                }
            }

            // Text
            AppState.Instance.ObjectPlacementDescription = queryStatus.Name + " (" + placementResults.Count + "/" + (queryStatus.CountSuccess + queryStatus.CountFail) + ")";

            // Mark done
            queryStatus.Reset();
        }

        public void Query_OnFloor()
        {
            List<PlacementQuery> placementQuery = new List<PlacementQuery>();
            for (int i = 0; i < 4; ++i)
            {
                float halfDimSize = UnityEngine.Random.Range(0.15f, 0.35f);
                placementQuery.Add(
                    new PlacementQuery(SpatialUnderstandingDllObjectPlacement.ObjectPlacementDefinition.Create_OnFloor(new Vector3(halfDimSize, halfDimSize, halfDimSize * 2.0f)),
                                        new List<SpatialUnderstandingDllObjectPlacement.ObjectPlacementRule>() {
                                            SpatialUnderstandingDllObjectPlacement.ObjectPlacementRule.Create_AwayFromOtherObjects(halfDimSize * 3.0f),
                                        }));
            }
            PlaceObjectAsync("OnFloor", placementQuery);
        }

        public void Query_OnWall()
        {
            List<PlacementQuery> placementQuery = new List<PlacementQuery>();
            for (int i = 0; i < 6; ++i)
            {
                float halfDimSize = UnityEngine.Random.Range(0.3f, 0.6f);
                placementQuery.Add(
                    new PlacementQuery(SpatialUnderstandingDllObjectPlacement.ObjectPlacementDefinition.Create_OnWall(new Vector3(halfDimSize, halfDimSize * 0.5f, 0.05f), 0.5f, 3.0f),
                                        new List<SpatialUnderstandingDllObjectPlacement.ObjectPlacementRule>() {
                                            SpatialUnderstandingDllObjectPlacement.ObjectPlacementRule.Create_AwayFromOtherObjects(halfDimSize * 4.0f),
                                        }));
            }
            PlaceObjectAsync("OnWall", placementQuery);
        }

        public void Query_OnCeiling()
        {
            List<PlacementQuery> placementQuery = new List<PlacementQuery>();
            for (int i = 0; i < 2; ++i)
            {
                float halfDimSize = UnityEngine.Random.Range(0.3f, 0.4f);
                placementQuery.Add(
                    new PlacementQuery(SpatialUnderstandingDllObjectPlacement.ObjectPlacementDefinition.Create_OnCeiling(new Vector3(halfDimSize, halfDimSize, halfDimSize)),
                                        new List<SpatialUnderstandingDllObjectPlacement.ObjectPlacementRule>() {
                                            SpatialUnderstandingDllObjectPlacement.ObjectPlacementRule.Create_AwayFromOtherObjects(halfDimSize * 3.0f),
                                        }));
            }
            PlaceObjectAsync("OnCeiling", placementQuery);
        }

        public void Query_OnEdge()
        {
            List<PlacementQuery> placementQuery = new List<PlacementQuery>();
            for (int i = 0; i < 8; ++i)
            {
                float halfDimSize = UnityEngine.Random.Range(0.05f, 0.1f);
                placementQuery.Add(
                    new PlacementQuery(SpatialUnderstandingDllObjectPlacement.ObjectPlacementDefinition.Create_OnEdge(new Vector3(halfDimSize, halfDimSize, halfDimSize),
                                                                                                                      new Vector3(halfDimSize, halfDimSize, halfDimSize)),
                                        new List<SpatialUnderstandingDllObjectPlacement.ObjectPlacementRule>() {
                                            SpatialUnderstandingDllObjectPlacement.ObjectPlacementRule.Create_AwayFromOtherObjects(halfDimSize * 3.0f),
                                        }));
            }
            PlaceObjectAsync("OnEdge", placementQuery);
        }

        public void Query_OnFloorAndCeiling()
        {
            SpatialUnderstandingDll.Imports.QueryPlayspaceAlignment(SpatialUnderstanding.Instance.UnderstandingDLL.GetStaticPlayspaceAlignmentPtr());
            SpatialUnderstandingDll.Imports.PlayspaceAlignment alignment = SpatialUnderstanding.Instance.UnderstandingDLL.GetStaticPlayspaceAlignment();
            List<PlacementQuery> placementQuery = new List<PlacementQuery>();
            for (int i = 0; i < 4; ++i)
            {
                float halfDimSize = UnityEngine.Random.Range(0.1f, 0.2f);
                placementQuery.Add(
                    new PlacementQuery(SpatialUnderstandingDllObjectPlacement.ObjectPlacementDefinition.Create_OnFloorAndCeiling(new Vector3(halfDimSize, (alignment.CeilingYValue - alignment.FloorYValue) * 0.5f, halfDimSize),
                                                                                                                             new Vector3(halfDimSize, (alignment.CeilingYValue - alignment.FloorYValue) * 0.5f, halfDimSize)),
                                        new List<SpatialUnderstandingDllObjectPlacement.ObjectPlacementRule>() {
                                            SpatialUnderstandingDllObjectPlacement.ObjectPlacementRule.Create_AwayFromOtherObjects(halfDimSize * 3.0f),
                                        }));
            }
            PlaceObjectAsync("OnFloorAndCeiling", placementQuery);
        }

        public void Query_RandomInAir_AwayFromMe()
        {
            List<PlacementQuery> placementQuery = new List<PlacementQuery>();
            for (int i = 0; i < 8; ++i)
            {
                float halfDimSize = UnityEngine.Random.Range(0.1f, 0.2f);
                placementQuery.Add(
                    new PlacementQuery(SpatialUnderstandingDllObjectPlacement.ObjectPlacementDefinition.Create_RandomInAir(new Vector3(halfDimSize, halfDimSize, halfDimSize)),
                                        new List<SpatialUnderstandingDllObjectPlacement.ObjectPlacementRule>() {
                                            SpatialUnderstandingDllObjectPlacement.ObjectPlacementRule.Create_AwayFromOtherObjects(halfDimSize * 3.0f),
                                            SpatialUnderstandingDllObjectPlacement.ObjectPlacementRule.Create_AwayFromPosition(Camera.main.transform.position, 2.5f),
                                        }));
            }
            PlaceObjectAsync("RandomInAir - AwayFromMe", placementQuery);
        }

        public void Query_OnEdge_NearCenter()
        {
            List<PlacementQuery> placementQuery = new List<PlacementQuery>();
            for (int i = 0; i < 4; ++i)
            {
                float halfDimSize = UnityEngine.Random.Range(0.05f, 0.1f);
                placementQuery.Add(
                    new PlacementQuery(SpatialUnderstandingDllObjectPlacement.ObjectPlacementDefinition.Create_OnEdge(new Vector3(halfDimSize, halfDimSize, halfDimSize), new Vector3(halfDimSize, halfDimSize, halfDimSize)),
                                       new List<SpatialUnderstandingDllObjectPlacement.ObjectPlacementRule>() {
                                            SpatialUnderstandingDllObjectPlacement.ObjectPlacementRule.Create_AwayFromOtherObjects(halfDimSize * 2.0f),
                                       },
                                       new List<SpatialUnderstandingDllObjectPlacement.ObjectPlacementConstraint>() {
                                           SpatialUnderstandingDllObjectPlacement.ObjectPlacementConstraint.Create_NearCenter(),
                                       }));
            }
            PlaceObjectAsync("OnEdge - NearCenter", placementQuery);

        }

        public void Query_OnFloor_AwayFromMe()
        {
            List<PlacementQuery> placementQuery = new List<PlacementQuery>();
            for (int i = 0; i < 4; ++i)
            {
                float halfDimSize = UnityEngine.Random.Range(0.05f, 0.15f);
                placementQuery.Add(
                    new PlacementQuery(SpatialUnderstandingDllObjectPlacement.ObjectPlacementDefinition.Create_OnFloor(new Vector3(halfDimSize, halfDimSize, halfDimSize)),
                                       new List<SpatialUnderstandingDllObjectPlacement.ObjectPlacementRule>() {
                                           SpatialUnderstandingDllObjectPlacement.ObjectPlacementRule.Create_AwayFromPosition(Camera.main.transform.position, 2.0f),
                                           SpatialUnderstandingDllObjectPlacement.ObjectPlacementRule.Create_AwayFromOtherObjects(halfDimSize * 3.0f),
                                       }));
            }
            PlaceObjectAsync("OnFloor - AwayFromMe", placementQuery);
        }

        public void Query_OnFloor_NearMe()
        {
            List<PlacementQuery> placementQuery = new List<PlacementQuery>();
            for (int i = 0; i < 4; ++i)
            {
                float halfDimSize = UnityEngine.Random.Range(0.05f, 0.2f);
                placementQuery.Add(
                    new PlacementQuery(SpatialUnderstandingDllObjectPlacement.ObjectPlacementDefinition.Create_OnFloor(new Vector3(halfDimSize, halfDimSize, halfDimSize)),
                                       new List<SpatialUnderstandingDllObjectPlacement.ObjectPlacementRule>() {
                                           SpatialUnderstandingDllObjectPlacement.ObjectPlacementRule.Create_AwayFromOtherObjects(halfDimSize * 3.0f),
                                       },
                                       new List<SpatialUnderstandingDllObjectPlacement.ObjectPlacementConstraint>() {
                                           SpatialUnderstandingDllObjectPlacement.ObjectPlacementConstraint.Create_NearPoint(Camera.main.transform.position, 0.5f, 2.0f)
                                       }));
            }
            PlaceObjectAsync("OnFloor - NearMe", placementQuery);
        }

<<<<<<< HEAD
    private void Update_Queries()
    {
        if (Input.GetKeyDown(KeyCode.R))
        {
            Query_OnFloor();
        }
        if (Input.GetKeyDown(KeyCode.T))
        {
            Query_OnWall();
        }
        if (Input.GetKeyDown(KeyCode.Y))
        {
            Query_OnCeiling();
        }
        if (Input.GetKeyDown(KeyCode.U))
        {
            Query_OnEdge();
        }
        if (Input.GetKeyDown(KeyCode.I))
        {
            Query_OnFloorAndCeiling();
        }
        if (Input.GetKeyDown(KeyCode.O))
        {
            Query_RandomInAir_AwayFromMe();
        }
        if (Input.GetKeyDown(KeyCode.P))
        {
            Query_OnEdge_NearCenter();
        }
        if (Input.GetKeyDown(KeyCode.LeftBracket))
        {
            Query_OnFloor_AwayFromMe();
        }
        if (Input.GetKeyDown(KeyCode.RightBracket))
        {
            Query_OnFloor_NearMe();
=======
        private void Update_Queries()
        {
            if (Input.GetKeyDown(KeyCode.E))
            {
                Query_OnFloor();
            }
            if (Input.GetKeyDown(KeyCode.R))
            {
                Query_OnWall();
            }
            if (Input.GetKeyDown(KeyCode.T))
            {
                Query_OnCeiling();
            }
            if (Input.GetKeyDown(KeyCode.Y))
            {
                Query_OnEdge();
            }
            if (Input.GetKeyDown(KeyCode.U))
            {
                Query_OnFloorAndCeiling();
            }
            if (Input.GetKeyDown(KeyCode.I))
            {
                Query_RandomInAir_AwayFromMe();
            }
            if (Input.GetKeyDown(KeyCode.O))
            {
                Query_OnEdge_NearCenter();
            }
            if (Input.GetKeyDown(KeyCode.P))
            {
                Query_OnFloor_AwayFromMe();
            }
            if (Input.GetKeyDown(KeyCode.LeftBracket))
            {
                Query_OnFloor_NearMe();
            }
>>>>>>> e5fc8c3f
        }

        public bool InitializeSolver()
        {
            if (IsSolverInitialized ||
                !SpatialUnderstanding.Instance.AllowSpatialUnderstanding)
            {
                return IsSolverInitialized;
            }

            if (SpatialUnderstandingDllObjectPlacement.Solver_Init() == 1)
            {
                IsSolverInitialized = true;
            }
            return IsSolverInitialized;
        }

        private void Update()
        {
            // Can't do any of this till we're done with the scanning phase
            if (SpatialUnderstanding.Instance.ScanState != SpatialUnderstanding.ScanStates.Done)
            {
                return;
            }

            // Make sure the solver has been initialized
            if (!IsSolverInitialized &&
                SpatialUnderstanding.Instance.AllowSpatialUnderstanding)
            {
                InitializeSolver();
            }

            // Constraint queries
            if (SpatialUnderstanding.Instance.ScanState == SpatialUnderstanding.ScanStates.Done)
            {
                Update_Queries();
            }

            // Handle async query results
            ProcessPlacementResults();

            // Lines: Begin
            LineDraw_Begin();

            // Drawers
            bool needsUpdate = false;
            needsUpdate |= Draw_PlacementResults();

            // Lines: Finish up
            LineDraw_End(needsUpdate);
        }
    }
}<|MERGE_RESOLUTION|>--- conflicted
+++ resolved
@@ -149,39 +149,39 @@
             // Tell user we are processing
             AppState.Instance.ObjectPlacementDescription = placementName + " (processing)";
 
-        // Kick off a thread to do process the queries
+            // Kick off a thread to do process the queries
 #if UNITY_EDITOR || !UNITY_WSA
-        new System.Threading.Thread
+            new System.Threading.Thread
 #else
-        System.Threading.Tasks.Task.Run
+            System.Threading.Tasks.Task.Run
 #endif
-        (() =>
-            {
-                // Go through the queries in the list
-                for (int i = 0; i < placementList.Count; ++i)
+            (() =>
                 {
-                    // Do the query
-                    bool success = PlaceObject(
-                        placementName,
-                        placementList[i].PlacementDefinition,
-                        placementList[i].PlacementRules,
-                        placementList[i].PlacementConstraints, 
-                        clearObjectsFirst, 
-                        true);
-
-                    // Mark the result
-                    queryStatus.CountSuccess = success ? (queryStatus.CountSuccess + 1) : queryStatus.CountSuccess;
-                    queryStatus.CountFail = !success ? (queryStatus.CountFail + 1) : queryStatus.CountFail;
+                    // Go through the queries in the list
+                    for (int i = 0; i < placementList.Count; ++i)
+                    {
+                        // Do the query
+                        bool success = PlaceObject(
+                            placementName,
+                            placementList[i].PlacementDefinition,
+                            placementList[i].PlacementRules,
+                            placementList[i].PlacementConstraints, 
+                            clearObjectsFirst, 
+                            true);
+
+                        // Mark the result
+                        queryStatus.CountSuccess = success ? (queryStatus.CountSuccess + 1) : queryStatus.CountSuccess;
+                        queryStatus.CountFail = !success ? (queryStatus.CountFail + 1) : queryStatus.CountFail;
+                    }
+
+                    // Done
+                    queryStatus.State = QueryStates.Finished;
                 }
-
-                // Done
-                queryStatus.State = QueryStates.Finished;
-            }
-        )
+            )
 #if UNITY_EDITOR || !UNITY_WSA
-        .Start()
+            .Start()
 #endif
-        ;
+            ;
 
             return true;
         }
@@ -420,84 +420,44 @@
             PlaceObjectAsync("OnFloor - NearMe", placementQuery);
         }
 
-<<<<<<< HEAD
-    private void Update_Queries()
-    {
-        if (Input.GetKeyDown(KeyCode.R))
-        {
-            Query_OnFloor();
-        }
-        if (Input.GetKeyDown(KeyCode.T))
-        {
-            Query_OnWall();
-        }
-        if (Input.GetKeyDown(KeyCode.Y))
-        {
-            Query_OnCeiling();
-        }
-        if (Input.GetKeyDown(KeyCode.U))
-        {
-            Query_OnEdge();
-        }
-        if (Input.GetKeyDown(KeyCode.I))
-        {
-            Query_OnFloorAndCeiling();
-        }
-        if (Input.GetKeyDown(KeyCode.O))
-        {
-            Query_RandomInAir_AwayFromMe();
-        }
-        if (Input.GetKeyDown(KeyCode.P))
-        {
-            Query_OnEdge_NearCenter();
-        }
-        if (Input.GetKeyDown(KeyCode.LeftBracket))
-        {
-            Query_OnFloor_AwayFromMe();
-        }
-        if (Input.GetKeyDown(KeyCode.RightBracket))
-        {
-            Query_OnFloor_NearMe();
-=======
         private void Update_Queries()
         {
-            if (Input.GetKeyDown(KeyCode.E))
+            if (Input.GetKeyDown(KeyCode.R))
             {
                 Query_OnFloor();
             }
-            if (Input.GetKeyDown(KeyCode.R))
+            if (Input.GetKeyDown(KeyCode.T))
             {
                 Query_OnWall();
             }
-            if (Input.GetKeyDown(KeyCode.T))
+            if (Input.GetKeyDown(KeyCode.Y))
             {
                 Query_OnCeiling();
             }
-            if (Input.GetKeyDown(KeyCode.Y))
+            if (Input.GetKeyDown(KeyCode.U))
             {
                 Query_OnEdge();
             }
-            if (Input.GetKeyDown(KeyCode.U))
+            if (Input.GetKeyDown(KeyCode.I))
             {
                 Query_OnFloorAndCeiling();
             }
-            if (Input.GetKeyDown(KeyCode.I))
+            if (Input.GetKeyDown(KeyCode.O))
             {
                 Query_RandomInAir_AwayFromMe();
             }
-            if (Input.GetKeyDown(KeyCode.O))
+            if (Input.GetKeyDown(KeyCode.P))
             {
                 Query_OnEdge_NearCenter();
             }
-            if (Input.GetKeyDown(KeyCode.P))
+            if (Input.GetKeyDown(KeyCode.LeftBracket))
             {
                 Query_OnFloor_AwayFromMe();
             }
-            if (Input.GetKeyDown(KeyCode.LeftBracket))
+            if (Input.GetKeyDown(KeyCode.RightBracket))
             {
                 Query_OnFloor_NearMe();
             }
->>>>>>> e5fc8c3f
         }
 
         public bool InitializeSolver()
