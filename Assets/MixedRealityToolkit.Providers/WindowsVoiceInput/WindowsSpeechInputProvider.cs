﻿// Copyright (c) Microsoft Corporation. All rights reserved.
// Licensed under the MIT License. See LICENSE in the project root for license information.

using Microsoft.MixedReality.Toolkit.Input;
using Microsoft.MixedReality.Toolkit.Utilities;

#if UNITY_STANDALONE_WIN || UNITY_WSA || UNITY_EDITOR_WIN
using System;
using UnityEngine;
using UnityEngine.Windows.Speech;
using UInput = UnityEngine.Input;
#endif // UNITY_STANDALONE_WIN || UNITY_WSA || UNITY_EDITOR_WIN

namespace Microsoft.MixedReality.Toolkit.Windows.Input
{
    [MixedRealityExtensionService(SupportedPlatforms.WindowsStandalone | SupportedPlatforms.WindowsUniversal | SupportedPlatforms.WindowsEditor)]
    public class WindowsSpeechInputProvider : BaseDeviceManager, IMixedRealitySpeechSystem
    {
        /// <summary>
        /// Constructor.
        /// </summary>
        /// <param name="registrar">The <see cref="IMixedRealityServiceRegistrar"/> instance that loaded the service.</param>
        /// <param name="name">Friendly name of the service.</param>
        /// <param name="priority">Service priority. Used to determine order of instantiation.</param>
        /// <param name="profile">The service's configuration profile.</param>
        public WindowsSpeechInputProvider(
            IMixedRealityServiceRegistrar registrar,
            string name = null,
            uint priority = DefaultPriority,
            BaseMixedRealityProfile profile = null) : base(registrar, name, priority, profile) { }

        /// <summary>
        /// The keywords to be recognized and optional keyboard shortcuts.
        /// </summary>
        private static SpeechCommands[] Commands => MixedRealityToolkit.Instance.ActiveProfile.InputSystemProfile.SpeechCommandsProfile.SpeechCommands;

        /// <summary>
        /// The Input Source for Windows Speech Input.
        /// </summary>
        public IMixedRealityInputSource InputSource = null;

        /// <summary>
        /// The minimum confidence level for the recognizer to fire an event.
        /// </summary>
        public RecognitionConfidenceLevel RecognitionConfidenceLevel { get; set; }

#if UNITY_STANDALONE_WIN || UNITY_WSA || UNITY_EDITOR_WIN
        private KeywordRecognizer keywordRecognizer;

        /// <inheritdoc />
        public bool IsRecognitionActive
        {
            get { return keywordRecognizer != null && keywordRecognizer.IsRunning; }
        }

<<<<<<< HEAD
        public RecognitionConfidenceLevel RecognitionConfidenceLevel { get; set; }

#if UNITY_EDITOR
        /// <inheritdoc />
        public override void Initialize()
        {
            if (!UnityEditor.PlayerSettings.WSA.GetCapability(UnityEditor.PlayerSettings.WSACapability.Microphone))
            {
                UnityEditor.PlayerSettings.WSA.SetCapability(UnityEditor.PlayerSettings.WSACapability.Microphone, true);
            }
        }
#endif // UNITY_EDITOR

=======
>>>>>>> ba2c579a
        /// <inheritdoc />
        public override void Enable()
        {
            if (!Application.isPlaying || Commands.Length == 0) { return; }

            InputSource = MixedRealityToolkit.InputSystem?.RequestNewGenericInputSource("Windows Speech Input Source");

            var newKeywords = new string[Commands.Length];

            for (int i = 0; i < Commands.Length; i++)
            {
                newKeywords[i] = Commands[i].Keyword;
            }

            RecognitionConfidenceLevel = MixedRealityToolkit.Instance.ActiveProfile.InputSystemProfile.SpeechCommandsProfile.SpeechRecognitionConfidenceLevel;
            keywordRecognizer = new KeywordRecognizer(newKeywords, (ConfidenceLevel)RecognitionConfidenceLevel);
            keywordRecognizer.OnPhraseRecognized += KeywordRecognizer_OnPhraseRecognized;

            if (MixedRealityToolkit.Instance.ActiveProfile.InputSystemProfile.SpeechCommandsProfile.SpeechRecognizerStartBehavior == AutoStartBehavior.AutoStart)
            {
                StartRecognition();
            }
        }

        /// <inheritdoc />
        public override void Update()
        {
            if (keywordRecognizer != null && keywordRecognizer.IsRunning)
            {
                for (int i = 0; i < Commands.Length; i++)
                {
                    if (UInput.GetKeyDown(Commands[i].KeyCode))
                    {
                        OnPhraseRecognized((ConfidenceLevel)RecognitionConfidenceLevel, TimeSpan.Zero, DateTime.UtcNow, Commands[i].Keyword);
                    }
                }
            }
        }

        /// <inheritdoc />
        public override void Disable()
        {
            if (keywordRecognizer != null)
            {
                StopRecognition();
                keywordRecognizer.OnPhraseRecognized -= KeywordRecognizer_OnPhraseRecognized;
                keywordRecognizer.Dispose();
            }
        }

#if UNITY_EDITOR
        /// <inheritdoc />
        public override void Destroy()
        {
            if (UnityEditor.PlayerSettings.WSA.GetCapability(UnityEditor.PlayerSettings.WSACapability.Microphone))
            {
                UnityEditor.PlayerSettings.WSA.SetCapability(UnityEditor.PlayerSettings.WSACapability.Microphone, false);
            }
        }
#endif // UNITY_EDITOR

        /// <inheritdoc />
        public void StartRecognition()
        {
            if (keywordRecognizer != null && !keywordRecognizer.IsRunning)
            {
                keywordRecognizer.Start();
            }
        }

        /// <inheritdoc />
        public void StopRecognition()
        {
            if (keywordRecognizer != null && keywordRecognizer.IsRunning)
            {
                keywordRecognizer.Stop();
            }
        }

        private void KeywordRecognizer_OnPhraseRecognized(PhraseRecognizedEventArgs args)
        {
            OnPhraseRecognized(args.confidence, args.phraseDuration, args.phraseStartTime, args.text);
        }

        private void OnPhraseRecognized(ConfidenceLevel confidence, TimeSpan phraseDuration, DateTime phraseStartTime, string text)
        {
            for (int i = 0; i < Commands?.Length; i++)
            {
                if (Commands[i].Keyword == text)
                {
                    MixedRealityToolkit.InputSystem.RaiseSpeechCommandRecognized(InputSource, Commands[i].Action, (RecognitionConfidenceLevel)confidence, phraseDuration, phraseStartTime, text);
                    break;
                }
            }
        }
#endif // UNITY_STANDALONE_WIN || UNITY_WSA || UNITY_EDITOR_WIN
    }
}<|MERGE_RESOLUTION|>--- conflicted
+++ resolved
@@ -53,9 +53,6 @@
             get { return keywordRecognizer != null && keywordRecognizer.IsRunning; }
         }
 
-<<<<<<< HEAD
-        public RecognitionConfidenceLevel RecognitionConfidenceLevel { get; set; }
-
 #if UNITY_EDITOR
         /// <inheritdoc />
         public override void Initialize()
@@ -67,8 +64,6 @@
         }
 #endif // UNITY_EDITOR
 
-=======
->>>>>>> ba2c579a
         /// <inheritdoc />
         public override void Enable()
         {
