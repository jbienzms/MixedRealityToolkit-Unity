﻿// Copyright (c) Microsoft Corporation. All rights reserved.
// Licensed under the MIT License. See LICENSE in the project root for license information.

using Microsoft.MixedReality.Toolkit.Core.Definitions.Devices;
using Microsoft.MixedReality.Toolkit.Core.EventDatum.Input;
using Microsoft.MixedReality.Toolkit.Core.Interfaces.Devices;
using Microsoft.MixedReality.Toolkit.Core.Interfaces.InputSystem;
using Microsoft.MixedReality.Toolkit.Core.Services;
using Microsoft.MixedReality.Toolkit.Core.Utilities;
using Microsoft.MixedReality.Toolkit.Core.Utilities.Physics;
using UnityEngine;

namespace Microsoft.MixedReality.Toolkit.SDK.UX.Pointers
{
    /// <summary>
    /// Internal Touch Pointer Implementation.
    /// </summary>
    public class MousePointer : BaseControllerPointer, IMixedRealityMousePointer
    {
        private float timeoutTimer = 0.0f;

        private bool isInteractionEnabled = false;

        private bool cursorWasDisabledOnDown = false;

        private bool isDisabled = true;

        #region IMixedRealityMousePointer Implementaiton

        [SerializeField]
        [Tooltip("Should the mouse cursor be hidden when no active input is received?")]
        private bool hideCursorWhenInactive = true;

        /// <inheritdoc />
        bool IMixedRealityMousePointer.HideCursorWhenInactive => hideCursorWhenInactive;

        [SerializeField]
        [Range(0.01f, 1f)]
        [Tooltip("What is the movement threshold to reach before un-hiding mouse cursor?")]
        private float movementThresholdToUnHide = 0.1f;

        /// <inheritdoc />
        float IMixedRealityMousePointer.MovementThresholdToUnHide => movementThresholdToUnHide;

        [SerializeField]
        [Range(0f, 10f)]
        [Tooltip("How long should it take before the mouse cursor is hidden?")]
        private float hideTimeout = 3.0f;

        /// <inheritdoc />
        float IMixedRealityMousePointer.HideTimeout => hideTimeout;

        #endregion IMixedRealityMousePointer Implementation

        #region IMixedRealityPointer Implementaiton

        /// <inheritdoc />
        public override bool IsInteractionEnabled => isInteractionEnabled;

        private IMixedRealityController controller;

        /// <inheritdoc />
        public override IMixedRealityController Controller
        {
            get { return controller; }
            set
            {
                controller = value;
                InputSourceParent = value.InputSource;
                Handedness = value.ControllerHandedness;
                gameObject.name = "Spatial Mouse Pointer";
                TrackingState = TrackingState.NotApplicable;
            }
        }

        /// <inheritdoc />
        public override void OnPreRaycast()
        {
            transform.position = CameraCache.Main.transform.position;

            Ray pointingRay;
            if (TryGetPointingRay(out pointingRay))
            {
                Rays[0].CopyRay(pointingRay, PointerExtent);

                if (MixedRealityRaycaster.DebugEnabled)
                {
                    Debug.DrawRay(pointingRay.origin, pointingRay.direction * PointerExtent, Color.green);
                }
            }
        }

<<<<<<< HEAD
=======
        #endregion IMixedRealityPointer Implementaiton

        #region IMixedRealitySourcePoseHandler Implementaiton

        /// <inheritdoc />
        public override void OnSourceDetected(SourceStateEventData eventData)
        {
            if (RayStabilizer != null)
            {
                RayStabilizer = null;
            }

            base.OnSourceDetected(eventData);

            if (eventData.SourceId == Controller?.InputSource.SourceId)
            {
                isInteractionEnabled = true;
            }
        }

        /// <inheritdoc />
        public override void OnSourceLost(SourceStateEventData eventData)
        {
            base.OnSourceLost(eventData);

            if (eventData.SourceId == Controller?.InputSource.SourceId)
            {
                isInteractionEnabled = false;
            }
        }

>>>>>>> 79c1f4e4
        /// <inheritdoc />
        public override void OnSourcePoseChanged(SourcePoseEventData<Vector2> eventData)
        {
            if (Controller == null ||
                eventData.Controller == null ||
                eventData.Controller.InputSource.SourceId != Controller.InputSource.SourceId)
            {
                return;
            }

            if (UseSourcePoseData)
            {
                UpdateMousePosition(eventData.SourceData.x, eventData.SourceData.y);
            }
        }

        #endregion IMixedRealitySourcePoseHandler Implementaiton

        #region IMixedRealityInputHandler Implementaiton

        /// <inheritdoc />
        public override void OnInputDown(InputEventData eventData)
        {
            cursorWasDisabledOnDown = isDisabled;

            if (cursorWasDisabledOnDown)
            {
                BaseCursor?.SetVisibility(true);
                transform.rotation = CameraCache.Main.transform.rotation;
            }
            else
            {
                base.OnInputDown(eventData);
            }
        }

        /// <inheritdoc />
        public override void OnInputUp(InputEventData eventData)
        {
            if (!isDisabled && !cursorWasDisabledOnDown)
            {
                base.OnInputUp(eventData);
            }
        }

        /// <inheritdoc />
        public override void OnInputChanged(InputEventData<Vector2> eventData)
        {
            if (eventData.SourceId == Controller?.InputSource.SourceId)
            {
                if (!UseSourcePoseData &&
                    PoseAction == eventData.MixedRealityInputAction)
                {
                    UpdateMousePosition(eventData.InputData.x, eventData.InputData.y);
                }
            }
        }

        #endregion IMixedRealityInputHandler Implementaiton

        #region Monobehaviour Implementaiton

        protected override void Start()
        {
            isDisabled = DisableCursorOnStart;

            base.Start();

            if (RayStabilizer != null)
            {
                RayStabilizer = null;
            }

            foreach (var inputSource in MixedRealityToolkit.InputSystem.DetectedInputSources)
            {
                if (inputSource.SourceId == Controller.InputSource.SourceId)
                {
                    isInteractionEnabled = true;
                    break;
                }
            }
        }

        private void Update()
        {
            if (!hideCursorWhenInactive || isDisabled) { return; }

            timeoutTimer += Time.unscaledDeltaTime;

            if (timeoutTimer >= hideTimeout)
            {
                timeoutTimer = 0.0f;
                BaseCursor?.SetVisibility(false);
                isDisabled = true;
            }
        }

        #endregion Monobehaviour Implementaiton

        private void UpdateMousePosition(float mouseX, float mouseY)
        {
            if (Mathf.Abs(mouseX) >= movementThresholdToUnHide ||
                Mathf.Abs(mouseY) >= movementThresholdToUnHide)
            {
                if (isDisabled)
                {
                    BaseCursor?.SetVisibility(true);
                    transform.rotation = CameraCache.Main.transform.rotation;
                }

                isDisabled = false;
            }

            if (!isDisabled)
            {
                timeoutTimer = 0.0f;
            }

            var newRotation = Vector3.zero;
            newRotation.x += mouseX;
            newRotation.y += mouseY;
            transform.Rotate(newRotation, Space.World);
        }
    }
}<|MERGE_RESOLUTION|>--- conflicted
+++ resolved
@@ -90,8 +90,6 @@
             }
         }
 
-<<<<<<< HEAD
-=======
         #endregion IMixedRealityPointer Implementaiton
 
         #region IMixedRealitySourcePoseHandler Implementaiton
@@ -123,7 +121,6 @@
             }
         }
 
->>>>>>> 79c1f4e4
         /// <inheritdoc />
         public override void OnSourcePoseChanged(SourcePoseEventData<Vector2> eventData)
         {
