--- conflicted
+++ resolved
@@ -24,20 +24,6 @@
   inputSystemType:
     reference: Microsoft.MixedReality.Toolkit.SDK.Input.MixedRealityInputManager,
       Microsoft.MixedReality.Toolkit.SDK
-<<<<<<< HEAD
-  inputActionsProfile: {fileID: 11400000, guid: 723eb97b02944311b92861f473eee53e,
-    type: 2}
-  pointerProfile: {fileID: 11400000, guid: 48aa63a9725047b28d4137fd0834bc31, type: 2}
-  speechCommandsProfile: {fileID: 11400000, guid: e8d0393e66374dae9646851a57dc6bc1,
-    type: 2}
-  enableTouchScreenInput: 1
-  touchScreenInputProfile: {fileID: 11400000, guid: efe3718cb67cffa46a5f6361a522baba,
-    type: 2}
-  enableControllerMapping: 1
-  controllerMappingProfile: {fileID: 11400000, guid: 39ded1fd0711a0c448413d0e1ec4f7f3,
-    type: 2}
-=======
->>>>>>> 3892e003
   enableBoundarySystem: 1
   boundarySystemType:
     reference: Microsoft.MixedReality.Toolkit.SDK.BoundarySystem.MixedRealityBoundaryManager,
