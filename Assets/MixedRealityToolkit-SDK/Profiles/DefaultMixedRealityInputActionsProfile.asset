--- conflicted
+++ resolved
@@ -22,11 +22,6 @@
     description: Grip
     axisConstraint: 0
   pointerAction:
-<<<<<<< HEAD
     id: 0
     description: 
-=======
-    id: 1
-    description: 
-    axisConstraint: 0
->>>>>>> cca3e7ce
+    axisConstraint: 0