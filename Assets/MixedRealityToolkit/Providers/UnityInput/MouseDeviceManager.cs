﻿// Copyright (c) Microsoft Corporation. All rights reserved.
// Licensed under the MIT License. See LICENSE in the project root for license information.

using Microsoft.MixedReality.Toolkit.Physics;
using Microsoft.MixedReality.Toolkit.Utilities;
using UnityEngine;
using UInput = UnityEngine.Input;

namespace Microsoft.MixedReality.Toolkit.Input.UnityInput
{
    [MixedRealityDataProvider(
        typeof(IMixedRealityInputSystem),
        (SupportedPlatforms)(-1), // All platforms supported by Unity
        "Unity Mouse Device Manager",
        "Profiles/DefaultMixedRealityMouseInputProfile.asset")]  
    public class MouseDeviceManager : BaseInputDeviceManager, IMixedRealityMouseDeviceManager
    {
        /// <summary>
        /// Constructor.
        /// </summary>
        /// <param name="registrar">The <see cref="IMixedRealityServiceRegistrar"/> instance that loaded the data provider.</param>
        /// <param name="inputSystem">The <see cref="Microsoft.MixedReality.Toolkit.Input.IMixedRealityInputSystem"/> instance that receives data from this provider.</param>
        /// <param name="name">Friendly name of the service.</param>
        /// <param name="priority">Service priority. Used to determine order of instantiation.</param>
        /// <param name="profile">The service's configuration profile.</param>
        [System.Obsolete("This constructor is obsolete (registrar parameter is no longer required) and will be removed in a future version of the Microsoft Mixed Reality Toolkit.")]
        public MouseDeviceManager(
            IMixedRealityServiceRegistrar registrar,
            IMixedRealityInputSystem inputSystem,
            string name = null,
            uint priority = DefaultPriority,
            BaseMixedRealityProfile profile = null) : this(inputSystem, name, priority, profile)
        {
            Registrar = registrar;
        }

        /// <summary>
        /// Constructor.
        /// </summary>
        /// <param name="inputSystem">The <see cref="Microsoft.MixedReality.Toolkit.Input.IMixedRealityInputSystem"/> instance that receives data from this provider.</param>
        /// <param name="name">Friendly name of the service.</param>
        /// <param name="priority">Service priority. Used to determine order of instantiation.</param>
        /// <param name="profile">The service's configuration profile.</param>
        public MouseDeviceManager(
            IMixedRealityInputSystem inputSystem,
            string name = null,
            uint priority = DefaultPriority,
            BaseMixedRealityProfile profile = null) : base(inputSystem, name, priority, profile)
        { }

        // Values defining the range of the cursor and wheel speed multipliers
        private const float MinSpeedMultiplier = 0.1f;
        private const float MaxSpeedMultiplier = 10.0f;

        /// <inheritdoc />
        public MixedRealityMouseInputProfile MouseInputProfile => ConfigurationProfile as MixedRealityMouseInputProfile;

        private float cursorSpeed = 1.0f;

        /// <inheritdoc />
        public float CursorSpeed
        {
            get => cursorSpeed;
            set
            {
                if (value != cursorSpeed)
                {
                    cursorSpeed = Mathf.Clamp(value, MinSpeedMultiplier, MaxSpeedMultiplier);
                }
            }
        }

        private float wheelSpeed = 1.0f;

        /// <inheritdoc />
        public float WheelSpeed
        {
            get => wheelSpeed;
            set
            {
                if (value != wheelSpeed)
                {
                    wheelSpeed = Mathf.Clamp(value, MinSpeedMultiplier, MaxSpeedMultiplier);
                }
            }
        }

        /// <summary>
        /// Current Mouse Controller.
        /// </summary>
        public MouseController Controller { get; private set; }

        /// <inheritdoc />
        public override void Initialize()
        {
            base.Initialize();

            ReadProfile();
        }

        /// <inheritdoc />
        public override void Enable()
        {
            base.Enable();

            if (!UInput.mousePresent)
            {
                Disable();
                return;
            }

            if (Controller != null)
            {
                // device manager has already been set up
                return;
            }

            IMixedRealityInputSource mouseInputSource = null;

            MixedRealityRaycaster.DebugEnabled = true;

            const Handedness handedness = Handedness.Any;
            System.Type controllerType = typeof(MouseController);

            // Make sure that the handedness declared in the controller attribute matches what we expect
            var controllerAttribute = MixedRealityControllerAttribute.Find(controllerType);
            if (controllerAttribute != null)
            {
                Handedness[] handednesses = controllerAttribute.SupportedHandedness;
                Debug.Assert(
                    handednesses.Length == 1 && handednesses[0] == Handedness.Any, 
                    "Unexpected mouse handedness declared in MixedRealityControllerAttribute");
            }

            if (Service != null)
            {
                var pointers = RequestPointers(SupportedControllerType.Mouse, handedness);
                mouseInputSource = Service.RequestNewGenericInputSource("Mouse Input", pointers);
            }

            Controller = new MouseController(TrackingState.NotApplicable, handedness, mouseInputSource);

            if (mouseInputSource != null)
            {
                for (int i = 0; i < mouseInputSource.Pointers.Length; i++)
                {
                    mouseInputSource.Pointers[i].Controller = Controller;
                }
            }

            Controller.SetupConfiguration(typeof(MouseController));
            Service?.RaiseSourceDetected(Controller.InputSource, Controller);
        }

        /// <inheritdoc />
        public override void Update()
        {
            base.Update();

            if (UInput.mousePresent && Controller == null) { Enable(); }

            Controller?.Update();
        }

        /// <inheritdoc />
        public override void Disable()
        {
            base.Disable();

            if (Controller != null)
            {
<<<<<<< HEAD
                InputSystem?.RaiseSourceLost(Controller.InputSource, Controller);

                RecyclePointers(Controller.InputSource);

=======
                Service?.RaiseSourceLost(Controller.InputSource, Controller);
>>>>>>> 129a19ac
                Controller = null;
            }
        }

        private void ReadProfile()
        {
            MixedRealityMouseInputProfile profile = ConfigurationProfile as MixedRealityMouseInputProfile;

            CursorSpeed = profile.CursorSpeed;
            WheelSpeed = profile.WheelSpeed;
        }
    }
}<|MERGE_RESOLUTION|>--- conflicted
+++ resolved
@@ -169,14 +169,10 @@
 
             if (Controller != null)
             {
-<<<<<<< HEAD
-                InputSystem?.RaiseSourceLost(Controller.InputSource, Controller);
-
+                Service?.RaiseSourceLost(Controller.InputSource, Controller);
+                
                 RecyclePointers(Controller.InputSource);
 
-=======
-                Service?.RaiseSourceLost(Controller.InputSource, Controller);
->>>>>>> 129a19ac
                 Controller = null;
             }
         }
