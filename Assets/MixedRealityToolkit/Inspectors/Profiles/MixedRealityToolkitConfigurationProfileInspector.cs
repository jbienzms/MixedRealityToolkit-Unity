--- conflicted
+++ resolved
@@ -2,10 +2,6 @@
 // Licensed under the MIT License. See LICENSE in the project root for license information.﻿
 
 using Microsoft.MixedReality.Toolkit.Boundary;
-<<<<<<< HEAD
-using Microsoft.MixedReality.Toolkit.CameraSystem;
-=======
->>>>>>> 9abf0a1e
 using Microsoft.MixedReality.Toolkit.Diagnostics;
 using Microsoft.MixedReality.Toolkit.Input;
 using Microsoft.MixedReality.Toolkit.SceneSystem;
@@ -119,11 +115,7 @@
                     () => {
                         EditorGUILayout.PropertyField(enableCameraSystem);
                         EditorGUILayout.PropertyField(cameraSystemType);
-<<<<<<< HEAD
-                        return RenderProfile(cameraProfile, true, false, typeof(IMixedRealityCameraSystem));
-=======
                         return RenderProfile(cameraProfile, typeof(MixedRealityCameraProfile), true, false);
->>>>>>> 9abf0a1e
                     },
                     () => {
                          EditorGUILayout.PropertyField(enableInputSystem);
@@ -158,16 +150,7 @@
                         EditorGUILayout.HelpBox("It is recommended to enable the Diagnostics system during development. Be sure to disable prior to building your shipping product.", MessageType.Warning);
                         EditorGUILayout.PropertyField(enableDiagnosticsSystem);
                         EditorGUILayout.PropertyField(diagnosticsSystemType);
-<<<<<<< HEAD
-                        return RenderProfile(diagnosticsSystemProfile, true, false, typeof(IMixedRealityDiagnosticsSystem));
-                    },
-                    () => {
-                        EditorGUILayout.PropertyField(enableSceneSystem);
-                        EditorGUILayout.PropertyField(sceneSystemType);
-                        return RenderProfile(sceneSystemProfile, true, false, typeof(IMixedRealitySceneSystem));
-=======
                         return RenderProfile(diagnosticsSystemProfile, typeof(MixedRealityDiagnosticsProfile));
->>>>>>> 9abf0a1e
                     },
                     () => {
                         return RenderProfile(registeredServiceProvidersProfile, typeof(MixedRealityRegisteredServiceProvidersProfile), true, false);
