﻿// Copyright (c) Microsoft Corporation. All rights reserved.
// Licensed under the MIT License. See LICENSE in the project root for license information.﻿

using Microsoft.MixedReality.Toolkit.Editor;
using Microsoft.MixedReality.Toolkit.Utilities.Editor;
using UnityEditor;
using UnityEngine;

namespace Microsoft.MixedReality.Toolkit.Diagnostics.Editor
{
    [CustomEditor(typeof(MixedRealityDiagnosticsProfile))]
    public class MixedRealityDiagnosticsSystemProfileInspector : BaseMixedRealityToolkitConfigurationProfileInspector
    {
        private static bool showGeneralSettings = true;
        private SerializedProperty showDiagnostics;

        private static bool showProfilerSettings = true;
        private SerializedProperty showProfiler;
        private SerializedProperty frameSampleRate;
        private SerializedProperty windowAnchor;
        private SerializedProperty windowOffset;
        private SerializedProperty windowScale;
        private SerializedProperty windowFollowSpeed;

        private const string ProfileTitle = "Diagnostic Settings";
        private const string ProfileDescription = "Diagnostic visualizations can help monitor system resources and performance inside an application.";

        // todo: coming soon
        // private static bool showDebugPanelSettings = true;
        // private SerializedProperty isDebugPanelVisible;

        protected override void OnEnable()
        {
            base.OnEnable();

            showDiagnostics = serializedObject.FindProperty("showDiagnostics");
            showProfiler = serializedObject.FindProperty("showProfiler");
            frameSampleRate = serializedObject.FindProperty("frameSampleRate");
            windowAnchor = serializedObject.FindProperty("windowAnchor");
            windowOffset = serializedObject.FindProperty("windowOffset");
            windowScale = serializedObject.FindProperty("windowScale");
            windowFollowSpeed = serializedObject.FindProperty("windowFollowSpeed");
        }

        public override void OnInspectorGUI()
        {
<<<<<<< HEAD
            if (!RenderProfileHeader(ProfileTitle, ProfileDescription))
=======
            RenderTitleDescriptionAndLogo(
                "Diagnostic Visualization Options",
                "Diagnostic visualizations can help monitor system resources and performance inside an application.");

            if (MixedRealityInspectorUtility.CheckMixedRealityConfigured(true, !RenderAsSubProfile))
>>>>>>> e73c6dfd
            {
                if (DrawBacktrackProfileButton("Back to Configuration Profile", MixedRealityToolkit.Instance.ActiveProfile))
                {
                    return;
                }
            }

            GUI.enabled = !CheckProfileLock((BaseMixedRealityProfile)target);
            serializedObject.Update();

            EditorGUILayout.Space();
<<<<<<< HEAD
            EditorGUILayout.LabelField("General Settings", EditorStyles.boldLabel);
=======
            showGeneralSettings = EditorGUILayout.Foldout(showGeneralSettings, "General Settings", true);
            if (showGeneralSettings)
>>>>>>> e73c6dfd
            {
                EditorGUILayout.PropertyField(showDiagnostics);
                if(!showDiagnostics.boolValue)
                {
                    EditorGUILayout.Space();
                    EditorGUILayout.HelpBox("Diagnostic visualizations have been globally disabled.", MessageType.Info);
                    EditorGUILayout.Space();
                }
            }

            EditorGUILayout.Space();
            EditorGUILayout.LabelField("Profiler Settings", EditorStyles.boldLabel);
            {
                EditorGUILayout.PropertyField(showProfiler);
                EditorGUILayout.PropertyField(frameSampleRate);
                EditorGUILayout.PropertyField(windowAnchor);
                EditorGUILayout.PropertyField(windowOffset);
                EditorGUILayout.PropertyField(windowScale);
                EditorGUILayout.PropertyField(windowFollowSpeed);
            }

            serializedObject.ApplyModifiedProperties();
            GUI.enabled = true;
        }
    }
}<|MERGE_RESOLUTION|>--- conflicted
+++ resolved
@@ -44,32 +44,21 @@
 
         public override void OnInspectorGUI()
         {
-<<<<<<< HEAD
-            if (!RenderProfileHeader(ProfileTitle, ProfileDescription))
-=======
-            RenderTitleDescriptionAndLogo(
+            RenderMixedRealityToolkitLogo();
                 "Diagnostic Visualization Options",
                 "Diagnostic visualizations can help monitor system resources and performance inside an application.");
 
-            if (MixedRealityInspectorUtility.CheckMixedRealityConfigured(true, !RenderAsSubProfile))
->>>>>>> e73c6dfd
+            if (!MixedRealityInspectorUtility.CheckMixedRealityConfigured())
+            if (!RenderProfileHeader(ProfileTitle, ProfileDescription))
             {
-                if (DrawBacktrackProfileButton("Back to Configuration Profile", MixedRealityToolkit.Instance.ActiveProfile))
-                {
-                    return;
-                }
+                return;
             }
 
             GUI.enabled = !CheckProfileLock((BaseMixedRealityProfile)target);
             serializedObject.Update();
 
             EditorGUILayout.Space();
-<<<<<<< HEAD
             EditorGUILayout.LabelField("General Settings", EditorStyles.boldLabel);
-=======
-            showGeneralSettings = EditorGUILayout.Foldout(showGeneralSettings, "General Settings", true);
-            if (showGeneralSettings)
->>>>>>> e73c6dfd
             {
                 EditorGUILayout.PropertyField(showDiagnostics);
                 if(!showDiagnostics.boolValue)
