--- conflicted
+++ resolved
@@ -12,6 +12,8 @@
     public class MixedRealityDiagnosticsSystemProfileInspector : BaseMixedRealityToolkitConfigurationProfileInspector
     {
         private SerializedProperty showDiagnostics;
+
+        private static bool showProfilerSettings = true;
         private SerializedProperty showProfiler;
         private SerializedProperty showFrameInfo;
         private SerializedProperty showMemoryStats;
@@ -69,16 +71,9 @@
             }
 
             EditorGUILayout.Space();
-            EditorGUILayout.LabelField("Profiler Settings", EditorStyles.boldLabel);
+            showProfilerSettings = EditorGUILayout.Foldout(showProfilerSettings, "Profiler Settings", true);
+            if (showProfilerSettings)
             {
-<<<<<<< HEAD
-                EditorGUILayout.PropertyField(showProfiler);
-                EditorGUILayout.PropertyField(frameSampleRate);
-                EditorGUILayout.PropertyField(windowAnchor);
-                EditorGUILayout.PropertyField(windowOffset);
-                EditorGUILayout.PropertyField(windowScale);
-                EditorGUILayout.PropertyField(windowFollowSpeed);
-=======
                 using (new EditorGUI.IndentLevelScope())
                 {
                     EditorGUILayout.PropertyField(showProfiler);
@@ -91,7 +86,6 @@
                     EditorGUILayout.PropertyField(windowFollowSpeed);
                     EditorGUILayout.PropertyField(defaultInstancedMaterial);
                 }
->>>>>>> e49006dc
             }
 
             serializedObject.ApplyModifiedProperties();
