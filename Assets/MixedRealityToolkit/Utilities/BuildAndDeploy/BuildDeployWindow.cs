﻿// Copyright (c) Microsoft Corporation. All rights reserved.
// Licensed under the MIT License. See LICENSE in the project root for license information.

<<<<<<< HEAD
using Microsoft.MixedReality.Toolkit.Editor.Utilities;
using Microsoft.MixedReality.Toolkit.Utilities;
using Microsoft.MixedReality.Toolkit.WindowsDevicePortal;
=======
using MRTKPrefix.Utilities.Editor;
using MRTKPrefix.Utilities;
using MRTKPrefix.WindowsDevicePortal;
>>>>>>> c56bcb93
using System;
using System.Collections.Generic;
using System.Diagnostics;
using System.IO;
using System.Linq;
using System.Threading;
using System.Threading.Tasks;
using System.Xml;
using UnityEditor;
using UnityEngine;
using Debug = UnityEngine.Debug;
using FileInfo = System.IO.FileInfo;

<<<<<<< HEAD
namespace Microsoft.MixedReality.Toolkit.Editor.Build
=======
namespace MRTKPrefix.Build.Editor
>>>>>>> c56bcb93
{
    /// <summary>
    /// Build window - supports SLN creation, APPX from SLN, Deploy on device, and misc helper utilities associated with the build/deploy/test iteration loop
    /// Requires the device to be set in developer mode and to have secure connections disabled (in the security tab in the device portal)
    /// </summary>
    public class BuildDeployWindow : EditorWindow
    {
        #region Internal Types

        private enum BuildDeployTab
        {
            UnityBuildOptions,
            AppxBuildOptions,
            DeployOptions
        }

        private enum Architecture
        {
            x86 = 0,
            x64 = 1,
            ARM = 2,
        }

        #endregion Internal Types

        #region Constants and Readonly Values

        private const string LOCAL_MACHINE = "Local Machine";

        private const string LOCAL_IP_ADDRESS = "127.0.0.1";

        private const string EMPTY_IP_ADDRESS = "0.0.0.0";

        private const float UPDATE_BUILDS_PERIOD = 1.0f;

        private readonly string[] tabNames = { "Unity Build Options", "Appx Build Options", "Deploy Options" };

        private readonly string[] scriptingBackendNames = { "IL2CPP", ".NET" };

        private readonly int[] scriptingBackendEnum = { (int)ScriptingImplementation.IL2CPP, (int)ScriptingImplementation.WinRTDotNET };

        private readonly string[] deviceNames = { "Any Device", "PC", "Mobile", "HoloLens" };

        private static readonly List<string> Builds = new List<string>(0);

        private static readonly List<string> AppPackageDirectories = new List<string>(0);

        #endregion Constants and Readonly Values

        #region Labels

        private readonly GUIContent buildAllThenInstallLabel = new GUIContent("Build all, then Install", "Builds the Unity Project, the APPX, then installs to the target device.");

        private readonly GUIContent buildAllLabel = new GUIContent("Build all", "Builds the Unity Project and APPX");

        private readonly GUIContent buildDirectoryLabel = new GUIContent("Build Directory", "It's recommended to use 'UWP'");

        private readonly GUIContent useCSharpProjectsLabel = new GUIContent("Generate C# Debug", "Generate C# Project References for debugging.\nOnly available in .NET Scripting runtime.");

        private readonly GUIContent autoIncrementLabel = new GUIContent("Auto Increment", "Increases Version Build Number");

        private readonly GUIContent versionNumberLabel = new GUIContent("Version Number", "Major.Minor.Build.Revision\nNote: Revision should always be zero because it's reserved by Windows Store.");

        private readonly GUIContent pairHoloLensUsbLabel = new GUIContent("Pair HoloLens", "Pairs the USB connected HoloLens with the Build Window so you can deploy via USB");

        private readonly GUIContent useSSLLabel = new GUIContent("Use SSL?", "Use SLL to communicate with Device Portal");

        private readonly GUIContent addConnectionLabel = new GUIContent("+", "Add a remote connection");

        private readonly GUIContent removeConnectionLabel = new GUIContent("-", "Remove a remote connection");

        private readonly GUIContent ipAddressLabel = new GUIContent("IpAddress", "Note: Local Machine will install on any HoloLens connected to USB as well.");

        private readonly GUIContent doAllLabel = new GUIContent(" Do actions on all devices", "Should the build options perform actions on all the connected devices?");

        private readonly GUIContent uninstallLabel = new GUIContent("Uninstall First", "Uninstall application before installing");

        #endregion Labels

        #region Properties

        private static bool IsValidSdkInstalled { get; set; } = true;

        private static bool ShouldOpenSLNBeEnabled => !string.IsNullOrEmpty(BuildDeployPreferences.BuildDirectory);

        private static bool ShouldBuildSLNBeEnabled => !isBuilding &&
                                                       !UwpAppxBuildTools.IsBuilding &&
                                                       !BuildPipeline.isBuildingPlayer &&
                                                       !string.IsNullOrEmpty(BuildDeployPreferences.BuildDirectory);

        private static bool ShouldBuildAppxBeEnabled => ShouldBuildSLNBeEnabled && !string.IsNullOrEmpty(BuildDeployPreferences.BuildDirectory);

        private static bool DevicePortalConnectionEnabled => (portalConnections.Connections.Count > 1 || IsHoloLensConnectedUsb) &&
                                                             !string.IsNullOrEmpty(BuildDeployPreferences.BuildDirectory);

        private static bool CanInstall
        {
            get
            {
                bool canInstall = true;
                if (EditorUserBuildSettings.wsaSubtarget == WSASubtarget.HoloLens)
                {
                    canInstall = DevicePortalConnectionEnabled;
                }

                return canInstall && Directory.Exists(BuildDeployPreferences.AbsoluteBuildDirectory) && !string.IsNullOrEmpty(PackageName);
            }
        }

        private static string PackageName { get; set; }

        private static bool IsHoloLensConnectedUsb
        {
            get
            {
                bool isConnected = false;

                if (USBDeviceListener.USBDevices != null)
                {
                    if (USBDeviceListener.USBDevices.Any(device => device.Name.Equals("Microsoft HoloLens")))
                    {
                        isConnected = true;
                    }

                    SessionState.SetBool("HoloLensUsbConnected", isConnected);
                }
                else
                {
                    isConnected = SessionState.GetBool("HoloLensUsbConnected", false);
                }

                return isConnected;
            }
        }

        #endregion Properties

        #region Fields

        private const float HALF_WIDTH = 256f;

        private static float timeLastUpdatedBuilds;

        private string[] targetIps;
        private string[] windowsSdkPaths;

        private Vector2 scrollPosition;

        private BuildDeployTab currentTab = BuildDeployTab.UnityBuildOptions;

        private static bool isBuilding;
        private static bool isAppRunning;

        [SerializeField]
        private int lastSessionConnectionInfoIndex;
        private static int currentConnectionInfoIndex = 0;
        private static DevicePortalConnections portalConnections = null;
        private static CancellationTokenSource appxCancellationTokenSource = null;

        #endregion Fields

        #region Methods

        [MenuItem("Mixed Reality Toolkit/Build Window", false, 0)]
        public static void OpenWindow()
        {
            // Dock it next to the Scene View.
            var window = GetWindow<BuildDeployWindow>(typeof(SceneView));
            window.titleContent = new GUIContent("Build Window");
            window.Show();
        }

        private void OnEnable()
        {
            titleContent = new GUIContent("Build Window");
            minSize = new Vector2(512, 256);

            windowsSdkPaths = Directory.GetDirectories(@"C:\Program Files (x86)\Windows Kits\10\Lib");

            for (int i = 0; i < windowsSdkPaths.Length; i++)
            {
                windowsSdkPaths[i] = windowsSdkPaths[i].Substring(windowsSdkPaths[i].LastIndexOf(@"\", StringComparison.Ordinal) + 1);
            }

            UpdateBuilds();

            currentConnectionInfoIndex = lastSessionConnectionInfoIndex;
            portalConnections = JsonUtility.FromJson<DevicePortalConnections>(UwpBuildDeployPreferences.DevicePortalConnections);
            UpdatePortalConnections();
        }

        private void OnDestroy()
        {
            lastSessionConnectionInfoIndex = currentConnectionInfoIndex;
        }

        private void OnGUI()
        {
            #region Quick Options

            if (EditorUserBuildSettings.activeBuildTarget != BuildTarget.WSAPlayer)
            {
                EditorGUILayout.BeginVertical();
                EditorGUILayout.Space();
                EditorGUILayout.BeginHorizontal();

                // Build directory (and save setting, if it's changed)
                string curBuildDirectory = BuildDeployPreferences.BuildDirectory;
                EditorGUILayout.LabelField(buildDirectoryLabel, GUILayout.Width(96));
                string newBuildDirectory = EditorGUILayout.TextField(curBuildDirectory, GUILayout.Width(64), GUILayout.ExpandWidth(true));

                if (newBuildDirectory != curBuildDirectory)
                {
                    BuildDeployPreferences.BuildDirectory = newBuildDirectory;
                }

                GUI.enabled = Directory.Exists(BuildDeployPreferences.AbsoluteBuildDirectory);

                if (GUILayout.Button("Open Build Directory"))
                {
                    EditorApplication.delayCall += () => Process.Start(BuildDeployPreferences.AbsoluteBuildDirectory);
                }

                GUI.enabled = true;

                OpenPlayerSettingsGUI();

                EditorGUILayout.EndHorizontal();

                EditorGUILayout.Space();

                EditorGUILayout.BeginHorizontal();

                if (GUILayout.Button("Build Unity Project", GUILayout.Width(192), GUILayout.ExpandWidth(true)))
                {
                    EditorApplication.delayCall += () => UnityPlayerBuildTools.BuildUnityPlayer(new BuildInfo());
                }

                if (GUILayout.Button("Open Unity Build Window", GUILayout.Width(192), GUILayout.ExpandWidth(true)))
                {
                    GetWindow(Type.GetType("UnityEditor.BuildPlayerWindow,UnityEditor"));
                }

                EditorGUILayout.EndHorizontal();
                EditorGUILayout.EndVertical();
                return;
            }

            EditorGUILayout.BeginVertical();
            EditorGUILayout.Space();
            GUILayout.Label("Quick Options");
            EditorGUILayout.BeginHorizontal();

            EditorUserBuildSettings.wsaSubtarget = (WSASubtarget)EditorGUILayout.Popup((int)EditorUserBuildSettings.wsaSubtarget, deviceNames);

            bool canInstall = CanInstall;

            if (EditorUserBuildSettings.wsaSubtarget == WSASubtarget.HoloLens && !IsHoloLensConnectedUsb)
            {
                canInstall = IsHoloLensConnectedUsb;
            }

            GUI.enabled = ShouldBuildSLNBeEnabled;

            // Build & Run button...
            if (GUILayout.Button(CanInstall ? buildAllThenInstallLabel : buildAllLabel, GUILayout.Width(HALF_WIDTH), GUILayout.ExpandWidth(true)))
            {
                EditorApplication.delayCall += () => BuildAll(canInstall);
            }

            GUI.enabled = true;

            OpenPlayerSettingsGUI();

            EditorGUILayout.EndHorizontal();
            EditorGUILayout.EndVertical();
            GUILayout.Space(10);

            #endregion Quick Options

            currentTab = (BuildDeployTab)GUILayout.Toolbar(SessionState.GetInt("_BuildWindow_Tab", (int)currentTab), tabNames);
            SessionState.SetInt("_BuildWindow_Tab", (int)currentTab);

            GUILayout.Space(10);

            switch (currentTab)
            {
                case BuildDeployTab.UnityBuildOptions:
                    UnityBuildGUI();
                    break;
                case BuildDeployTab.AppxBuildOptions:
                    AppxBuildGUI();
                    break;
                case BuildDeployTab.DeployOptions:
                    DeployGUI();
                    break;
                default:
                    throw new ArgumentOutOfRangeException();
            }
        }

        private void Update()
        {
            if (Time.realtimeSinceStartup - timeLastUpdatedBuilds > UPDATE_BUILDS_PERIOD)
            {
                UpdateBuilds();
            }

            Repaint();
        }

        private static void OpenPlayerSettingsGUI()
        {
            if (GUILayout.Button("Open Player Settings"))
            {
                Selection.activeObject = Unsupported.GetSerializedAssetInterfaceSingleton("PlayerSettings");
            }
        }

        private void UnityBuildGUI()
        {
            GUILayout.BeginVertical();
            EditorGUILayout.BeginHorizontal();

            // Build directory (and save setting, if it's changed)
            string curBuildDirectory = BuildDeployPreferences.BuildDirectory;
            EditorGUILayout.LabelField(buildDirectoryLabel, GUILayout.Width(96));
            string newBuildDirectory = EditorGUILayout.TextField(curBuildDirectory, GUILayout.Width(64), GUILayout.ExpandWidth(true));

            if (newBuildDirectory != curBuildDirectory)
            {
                BuildDeployPreferences.BuildDirectory = newBuildDirectory;
            }

            GUI.enabled = Directory.Exists(BuildDeployPreferences.AbsoluteBuildDirectory);

            if (GUILayout.Button("Open Build Directory", GUILayout.Width(HALF_WIDTH)))
            {
                EditorApplication.delayCall += () => Process.Start(BuildDeployPreferences.AbsoluteBuildDirectory);
            }

            GUI.enabled = true;

            EditorGUILayout.EndHorizontal();
            EditorGUILayout.BeginHorizontal();

            GUILayout.FlexibleSpace();

            GUI.enabled = ShouldOpenSLNBeEnabled;

            if (GUILayout.Button("Open in Visual Studio", GUILayout.Width(HALF_WIDTH)))
            {
                // Open SLN
                string slnFilename = Path.Combine(BuildDeployPreferences.BuildDirectory, $"{PlayerSettings.productName}.sln");

                if (File.Exists(slnFilename))
                {
                    EditorApplication.delayCall += () => Process.Start(new FileInfo(slnFilename).FullName);
                }
                else if (EditorUtility.DisplayDialog(
                    "Solution Not Found",
                    "We couldn't find the Project's Solution. Would you like to Build the project now?",
                    "Yes, Build", "No"))
                {
                    EditorApplication.delayCall += BuildUnityProject;
                }
            }

            EditorGUILayout.EndHorizontal();
            EditorGUILayout.Space();

            // Build Unity Player
            GUI.enabled = ShouldBuildSLNBeEnabled;

            if (GUILayout.Button("Build Unity Project"))
            {
                EditorApplication.delayCall += BuildUnityProject;
            }

            GUI.enabled = true;

            EditorGUILayout.EndVertical();
        }

        private void AppxBuildGUI()
        {
            GUILayout.BeginVertical();

            // SDK and MS Build Version(and save setting, if it's changed)
            string currentSDKVersion = EditorUserBuildSettings.wsaMinUWPSDK;

            int currentSDKVersionIndex = -1;

            for (var i = 0; i < windowsSdkPaths.Length; i++)
            {
                if (string.IsNullOrEmpty(currentSDKVersion))
                {
                    currentSDKVersionIndex = windowsSdkPaths.Length - 1;
                }
                else
                {
                    if (windowsSdkPaths[i].Equals(UwpBuildDeployPreferences.MIN_SDK_VERSION))
                    {
                        currentSDKVersionIndex = i;
                    }
                }
            }

            EditorGUILayout.HelpBox($"Minimum Required SDK Version: {currentSDKVersion}", MessageType.Info);

            // Throw exception if user has no Windows 10 SDK installed
            if (currentSDKVersionIndex < 0)
            {
                if (IsValidSdkInstalled)
                {
                    Debug.LogError($"Unable to find the required Windows 10 SDK Target!\nPlease be sure to install the {UwpBuildDeployPreferences.MIN_SDK_VERSION} SDK from Visual Studio Installer.");
                }

                EditorGUILayout.HelpBox($"Unable to find the required Windows 10 SDK Target!\nPlease be sure to install the {UwpBuildDeployPreferences.MIN_SDK_VERSION} SDK from Visual Studio Installer.", MessageType.Error);
                GUILayout.EndVertical();
                IsValidSdkInstalled = false;
                return;
            }

            IsValidSdkInstalled = true;

            string newSDKVersion = windowsSdkPaths[currentSDKVersionIndex];

            if (!newSDKVersion.Equals(currentSDKVersion))
            {
                EditorUserBuildSettings.wsaMinUWPSDK = newSDKVersion;
            }

            var curScriptingBackend = PlayerSettings.GetScriptingBackend(BuildTargetGroup.WSA);

            if (curScriptingBackend == ScriptingImplementation.WinRTDotNET)
            {
                EditorGUILayout.HelpBox(".NET Scripting backend is depreciated, please use IL2CPP.", MessageType.Warning);
            }

            var newScriptingBackend = (ScriptingImplementation)EditorGUILayout.IntPopup("Scripting Backend", (int)curScriptingBackend, scriptingBackendNames, scriptingBackendEnum, GUILayout.Width(HALF_WIDTH));

            if (newScriptingBackend != curScriptingBackend)
            {
                bool canUpdate = !Directory.Exists(BuildDeployPreferences.AbsoluteBuildDirectory);

                if (!canUpdate &&
                    EditorUtility.DisplayDialog("Attention!",
                        $"Build path contains project built with {newScriptingBackend.ToString()} scripting backend, while current project is using {curScriptingBackend.ToString()} scripting backend.\n\nSwitching to a new scripting backend requires us to delete all the data currently in your build folder and rebuild the Unity Player!",
                        "Okay", "Cancel"))
                {
                    Directory.Delete(BuildDeployPreferences.AbsoluteBuildDirectory, true);
                    canUpdate = true;
                }

                if (canUpdate)
                {
                    PlayerSettings.SetScriptingBackend(BuildTargetGroup.WSA, newScriptingBackend);
                }
            }

            // Build config (and save setting, if it's changed)
            string curBuildConfigString = UwpBuildDeployPreferences.BuildConfig;

            WSABuildType buildConfigOption;
            if (curBuildConfigString.ToLower().Equals("master"))
            {
                buildConfigOption = WSABuildType.Master;
            }
            else if (curBuildConfigString.ToLower().Equals("release"))
            {
                buildConfigOption = WSABuildType.Release;
            }
            else
            {
                buildConfigOption = WSABuildType.Debug;
            }

            buildConfigOption = (WSABuildType)EditorGUILayout.EnumPopup("Build Configuration", buildConfigOption, GUILayout.Width(HALF_WIDTH));

            string buildConfigString = buildConfigOption.ToString().ToLower();

            if (buildConfigString != curBuildConfigString)
            {
                UwpBuildDeployPreferences.BuildConfig = buildConfigString;
            }

            // Build Platform (and save setting, if it's changed)
            string currentArchitectureString = EditorUserBuildSettings.wsaArchitecture;
            var buildArchitecture = Architecture.x86;

            if (currentArchitectureString.ToLower().Equals("x86"))
            {
                buildArchitecture = Architecture.x86;
            }
            else if (currentArchitectureString.ToLower().Equals("x64"))
            {
                buildArchitecture = Architecture.x64;
            }
            else if (currentArchitectureString.ToLower().Equals("arm"))
            {
                buildArchitecture = Architecture.ARM;
            }

            buildArchitecture = (Architecture)EditorGUILayout.EnumPopup("Build Platform", buildArchitecture, GUILayout.Width(HALF_WIDTH));

            string newBuildArchitectureString = buildArchitecture.ToString();

            if (newBuildArchitectureString != currentArchitectureString)
            {
                EditorUserBuildSettings.wsaArchitecture = newBuildArchitectureString;
            }

            GUILayout.BeginHorizontal();

            var prevFieldWidth = EditorGUIUtility.fieldWidth;

            EditorGUIUtility.fieldWidth = prevFieldWidth;
            GUILayout.FlexibleSpace();
            GUILayout.EndHorizontal();
            GUILayout.BeginHorizontal();

            var previousLabelWidth = EditorGUIUtility.labelWidth;

            // Auto Increment version
            EditorGUIUtility.labelWidth = 96;
            bool curIncrementVersion = BuildDeployPreferences.IncrementBuildVersion;
            bool newIncrementVersion = EditorGUILayout.Toggle(autoIncrementLabel, curIncrementVersion);

            // Restore previous label width
            EditorGUIUtility.labelWidth = previousLabelWidth;

            if (newIncrementVersion != curIncrementVersion)
            {
                BuildDeployPreferences.IncrementBuildVersion = newIncrementVersion;
            }

            EditorGUILayout.LabelField(versionNumberLabel, GUILayout.Width(96));
            Vector3 newVersion = Vector3.zero;

            EditorGUI.BeginChangeCheck();

            newVersion.x = EditorGUILayout.IntField(PlayerSettings.WSA.packageVersion.Major);
            newVersion.y = EditorGUILayout.IntField(PlayerSettings.WSA.packageVersion.Minor);
            newVersion.z = EditorGUILayout.IntField(PlayerSettings.WSA.packageVersion.Build);

            if (EditorGUI.EndChangeCheck())
            {
                PlayerSettings.WSA.packageVersion = new Version((int)newVersion.x, (int)newVersion.y, (int)newVersion.z, 0);
            }

            GUI.enabled = false;
            EditorGUILayout.IntField(PlayerSettings.WSA.packageVersion.Revision);
            GUI.enabled = true;

            GUILayout.EndHorizontal();
            GUILayout.BeginHorizontal();
            GUILayout.FlexibleSpace();

            // Open AppX packages location
            string appxDirectory = curScriptingBackend == ScriptingImplementation.IL2CPP ? $"/AppPackages/{PlayerSettings.productName}" : $"/{PlayerSettings.productName}/AppPackages";
            string appxBuildPath = Path.GetFullPath($"{BuildDeployPreferences.BuildDirectory}{appxDirectory}");
            GUI.enabled = Builds.Count > 0 && !string.IsNullOrEmpty(appxBuildPath);

            if (GUILayout.Button("Open APPX Packages Location", GUILayout.Width(HALF_WIDTH)))
            {
                EditorApplication.delayCall += () => Process.Start("explorer.exe", $"/f /open,{appxBuildPath}");
            }

            GUI.enabled = true;

            GUILayout.EndHorizontal();
            GUILayout.BeginHorizontal();
            GUILayout.FlexibleSpace();

            // Force rebuild
            previousLabelWidth = EditorGUIUtility.labelWidth;
            EditorGUIUtility.labelWidth = 50;
            bool curForceRebuildAppx = UwpBuildDeployPreferences.ForceRebuild;
            bool newForceRebuildAppx = EditorGUILayout.Toggle("Rebuild", curForceRebuildAppx);

            if (newForceRebuildAppx != curForceRebuildAppx)
            {
                UwpBuildDeployPreferences.ForceRebuild = newForceRebuildAppx;
            }

            // Restore previous label width
            EditorGUIUtility.labelWidth = previousLabelWidth;

            if (appxCancellationTokenSource == null)
            {
                // Build APPX
                GUI.enabled = ShouldBuildAppxBeEnabled;

                if (GUILayout.Button("Build APPX", GUILayout.Width(HALF_WIDTH)))
                {
                    // Check if solution exists
                    string slnFilename = Path.Combine(BuildDeployPreferences.BuildDirectory, $"{PlayerSettings.productName}.sln");

                    if (File.Exists(slnFilename))
                    {
                        EditorApplication.delayCall += BuildAppx;
                    }
                    else if (EditorUtility.DisplayDialog("Solution Not Found", "We couldn't find the solution. Would you like to Build it?", "Yes, Build", "No"))
                    {
                        EditorApplication.delayCall += () => BuildAll(install: false);
                    }

                    GUI.enabled = true;
                }
            }
            else
            {
                if (GUILayout.Button("Cancel Build", GUILayout.Width(HALF_WIDTH)))
                {
                    appxCancellationTokenSource.Cancel();
                }
            }

            GUILayout.EndHorizontal();
            GUILayout.EndVertical();
        }

        private void DeployGUI()
        {
            Debug.Assert(portalConnections.Connections.Count != 0);
            Debug.Assert(currentConnectionInfoIndex >= 0);

            if (currentConnectionInfoIndex > portalConnections.Connections.Count - 1)
            {
                currentConnectionInfoIndex = 0;
            }

            GUILayout.BeginVertical();
            EditorGUI.BeginChangeCheck();
            GUILayout.BeginHorizontal();

            GUI.enabled = IsHoloLensConnectedUsb;

            if (GUILayout.Button(pairHoloLensUsbLabel, GUILayout.Width(128f)))
            {
                EditorApplication.delayCall += PairDevice;
            }

            GUI.enabled = true;

            GUILayout.FlexibleSpace();

            var previousLabelWidth = EditorGUIUtility.labelWidth;
            EditorGUIUtility.labelWidth = 64;
            bool useSSL = EditorGUILayout.Toggle(useSSLLabel, UwpBuildDeployPreferences.UseSSL);
            EditorGUIUtility.labelWidth = previousLabelWidth;

            currentConnectionInfoIndex = EditorGUILayout.Popup(currentConnectionInfoIndex, targetIps);

            var currentConnection = portalConnections.Connections[currentConnectionInfoIndex];
            bool currentConnectionIsLocal = IsLocalConnection(currentConnection);

            if (currentConnectionIsLocal)
            {
                currentConnection.MachineName = LOCAL_MACHINE;
            }

            GUI.enabled = IsValidIpAddress(currentConnection.IP);

            if (GUILayout.Button(addConnectionLabel, GUILayout.Width(20)))
            {
                portalConnections.Connections.Add(new DeviceInfo(EMPTY_IP_ADDRESS, currentConnection.User, currentConnection.Password));
                currentConnectionInfoIndex++;
                currentConnection = portalConnections.Connections[currentConnectionInfoIndex];
                UpdatePortalConnections();
            }

            GUI.enabled = portalConnections.Connections.Count > 1 && currentConnectionInfoIndex != 0;

            if (GUILayout.Button(removeConnectionLabel, GUILayout.Width(20)))
            {
                portalConnections.Connections.RemoveAt(currentConnectionInfoIndex);
                currentConnectionInfoIndex--;
                currentConnection = portalConnections.Connections[currentConnectionInfoIndex];
                UpdatePortalConnections();
            }

            GUI.enabled = true;

            GUILayout.EndHorizontal();
            GUILayout.Space(5);
            GUILayout.BeginHorizontal();
            GUILayout.FlexibleSpace();

            GUILayout.Label(currentConnection.MachineName, GUILayout.Width(HALF_WIDTH));

            GUILayout.EndHorizontal();

            previousLabelWidth = EditorGUIUtility.labelWidth;
            EditorGUIUtility.labelWidth = 64;
            GUILayout.BeginHorizontal();
            GUILayout.FlexibleSpace();

            GUI.enabled = !currentConnectionIsLocal;
            currentConnection.IP = EditorGUILayout.TextField(ipAddressLabel, currentConnection.IP, GUILayout.Width(HALF_WIDTH));
            GUI.enabled = true;

            GUILayout.EndHorizontal();
            GUILayout.BeginHorizontal();
            GUILayout.FlexibleSpace();
            currentConnection.User = EditorGUILayout.TextField("Username", currentConnection.User, GUILayout.Width(HALF_WIDTH));
            GUILayout.EndHorizontal();
            GUILayout.BeginHorizontal();
            GUILayout.FlexibleSpace();
            currentConnection.Password = EditorGUILayout.PasswordField("Password", currentConnection.Password, GUILayout.Width(HALF_WIDTH));
            GUILayout.EndHorizontal();
            GUILayout.BeginHorizontal();

            EditorGUIUtility.labelWidth = 152;

            bool processAll = EditorGUILayout.Toggle(doAllLabel, UwpBuildDeployPreferences.TargetAllConnections, GUILayout.Width(176));

            EditorGUIUtility.labelWidth = 86;

            bool fullReinstall = EditorGUILayout.Toggle(uninstallLabel, UwpBuildDeployPreferences.FullReinstall, GUILayout.ExpandWidth(false));
            EditorGUIUtility.labelWidth = previousLabelWidth;

            if (EditorGUI.EndChangeCheck())
            {
                UwpBuildDeployPreferences.TargetAllConnections = processAll;
                UwpBuildDeployPreferences.FullReinstall = fullReinstall;
                UwpBuildDeployPreferences.UseSSL = useSSL;
                Rest.UseSSL = useSSL;

                // Format our local connection
                if (currentConnection.IP.Contains(LOCAL_IP_ADDRESS))
                {
                    currentConnection.IP = LOCAL_MACHINE;
                }

                portalConnections.Connections[currentConnectionInfoIndex] = currentConnection;
                UpdatePortalConnections();
                Repaint();
            }

            GUILayout.FlexibleSpace();

            // Connect
            if (!IsLocalConnection(currentConnection))
            {
                GUI.enabled = IsValidIpAddress(currentConnection.IP) && IsCredentialsValid(currentConnection);

                if (GUILayout.Button("Connect"))
                {
                    EditorApplication.delayCall += () =>
                    {
                        ConnectToDevice(currentConnection);
                    };
                }

                GUI.enabled = true;
            }

            GUI.enabled = DevicePortalConnectionEnabled && CanInstall;

            // Open web portal
            if (GUILayout.Button("Open Device Portal", GUILayout.Width(128f)))
            {
                EditorApplication.delayCall += () => OpenDevicePortal(portalConnections, currentConnection);
            }

            GUI.enabled = true;

            GUILayout.EndHorizontal();

            // Build list
            if (Builds.Count == 0)
            {
                GUILayout.Label("*** No builds found in build directory", EditorStyles.boldLabel);
            }
            else
            {
                EditorGUILayout.Separator();
                GUILayout.BeginVertical(GUILayout.ExpandHeight(true));
                scrollPosition = GUILayout.BeginScrollView(scrollPosition, GUILayout.ExpandHeight(true), GUILayout.ExpandWidth(true));

                foreach (var fullBuildLocation in Builds)
                {
                    int lastBackslashIndex = fullBuildLocation.LastIndexOf("\\", StringComparison.Ordinal);

                    var directoryDate = Directory.GetLastWriteTime(fullBuildLocation).ToString("yyyy/MM/dd HH:mm:ss");
                    string packageName = fullBuildLocation.Substring(lastBackslashIndex + 1);

                    GUILayout.Space(2);
                    EditorGUILayout.BeginHorizontal();
                    GUILayout.Space(12);

                    GUI.enabled = CanInstall;
                    if (GUILayout.Button("Install", GUILayout.Width(96)))
                    {
                        EditorApplication.delayCall += () =>
                        {
                            if (processAll)
                            {
                                InstallAppOnDevicesList(fullBuildLocation, portalConnections);
                            }
                            else
                            {
                                InstallOnTargetDevice(fullBuildLocation, currentConnection);
                            }
                        };
                    }

                    GUI.enabled = true;

                    // Uninstall...
                    GUI.enabled = CanInstall;

                    if (GUILayout.Button("Uninstall", GUILayout.Width(96)))
                    {
                        EditorApplication.delayCall += () =>
                        {
                            if (processAll)
                            {
                                UninstallAppOnDevicesList(portalConnections);
                            }
                            else
                            {
                                UninstallAppOnTargetDevice(currentConnection);
                            }
                        };
                    }

                    GUI.enabled = true;

                    bool canLaunchLocal = currentConnectionInfoIndex == 0 && IsHoloLensConnectedUsb;
                    bool canLaunchRemote = DevicePortalConnectionEnabled && CanInstall && currentConnectionInfoIndex != 0;

                    // Launch app...
                    GUI.enabled = canLaunchLocal || canLaunchRemote;

                    if (GUILayout.Button(new GUIContent(isAppRunning ? "Kill App" : "Launch App", "These are remote commands only"), GUILayout.Width(96)))
                    {
                        EditorApplication.delayCall += () =>
                        {
                            if (isAppRunning)
                            {
                                if (processAll)
                                {
                                    KillAppOnDeviceList(portalConnections);
                                    isAppRunning = false;
                                }
                                else
                                {
                                    KillAppOnTargetDevice(currentConnection);
                                }
                            }
                            else
                            {
                                if (processAll)
                                {
                                    LaunchAppOnDeviceList(portalConnections);
                                    isAppRunning = true;
                                }
                                else
                                {
                                    LaunchAppOnTargetDevice(currentConnection);
                                }
                            }
                        };
                    }

                    GUI.enabled = true;

                    // Log file
                    string localLogPath = $"%USERPROFILE%\\AppData\\Local\\Packages\\{PlayerSettings.productName}\\TempState\\UnityPlayer.log";
                    bool localLogExists = File.Exists(localLogPath);

                    GUI.enabled = localLogExists || canLaunchRemote || canLaunchLocal;

                    if (GUILayout.Button("View Log", GUILayout.Width(96)))
                    {
                        EditorApplication.delayCall += () =>
                        {
                            if (processAll)
                            {
                                OpenLogFilesOnDeviceList(portalConnections, localLogPath);
                            }
                            else
                            {
                                OpenLogFileForTargetDevice(currentConnection, localLogPath);
                            }
                        };
                    }

                    GUI.enabled = true;

                    GUILayout.Space(8);
                    GUILayout.Label(new GUIContent($"{packageName} ({directoryDate})"));
                    EditorGUILayout.EndHorizontal();
                }

                GUILayout.EndScrollView();
                GUILayout.EndVertical();
            }

            GUILayout.EndVertical();
        }

        #endregion Methods

        #region Utilities

        private async void ConnectToDevice(DeviceInfo currentConnection)
        {
            var machineName = await DevicePortal.GetMachineNameAsync(currentConnection);
            currentConnection.MachineName = machineName?.ComputerName;
            portalConnections.Connections[currentConnectionInfoIndex] = currentConnection;
            UpdatePortalConnections();
            Repaint();
        }

        private async void PairDevice()
        {
            DeviceInfo newConnection = null;

            for (var i = 0; i < portalConnections.Connections.Count; i++)
            {
                var targetDevice = portalConnections.Connections[i];
                if (!IsLocalConnection(targetDevice))
                {
                    continue;
                }

                var machineName = await DevicePortal.GetMachineNameAsync(targetDevice);
                var networkInfo = await DevicePortal.GetIpConfigInfoAsync(targetDevice);

                if (machineName != null && networkInfo != null)
                {
                    var newIps = new List<string>();
                    foreach (var adapter in networkInfo.Adapters)
                    {
                        newIps.AddRange(from address in adapter.IpAddresses
                                        where !address.IpAddress.Contains(EMPTY_IP_ADDRESS)
                                        select address.IpAddress);
                    }

                    if (newIps.Count == 0)
                    {
                        Debug.LogWarning("This HoloLens is not connected to any networks and cannot be paired.");
                    }

                    for (var j = 0; j < newIps.Count; j++)
                    {
                        var newIp = newIps[j];
                        if (portalConnections.Connections.Any(connection => connection.IP == newIp))
                        {
                            Debug.LogFormat("Already paired");
                            continue;
                        }

                        newConnection = new DeviceInfo(newIp, targetDevice.User, targetDevice.Password, machineName.ComputerName);
                    }
                }
            }

            if (newConnection != null && IsValidIpAddress(newConnection.IP))
            {
                portalConnections.Connections.Add(newConnection);
                DeviceInfo removedDevice = null;
                for (var i = 0; i < portalConnections.Connections.Count; i++)
                {
                    if (portalConnections.Connections[i].IP == newConnection.IP)
                    {
                        currentConnectionInfoIndex = i;
                    }

                    // If we were trying to add a new device, but didn't finish before pressing pair, let's remove it.
                    if (!IsValidIpAddress(portalConnections.Connections[i].IP))
                    {
                        removedDevice = portalConnections.Connections[i];
                    }
                }

                if (removedDevice != null)
                {
                    portalConnections.Connections.Remove(removedDevice);
                }

                UpdatePortalConnections();
            }
        }

        public static async void BuildUnityProject()
        {
            Debug.Assert(!isBuilding);
            isBuilding = true;

            appxCancellationTokenSource = new CancellationTokenSource();
            await UwpPlayerBuildTools.BuildPlayer(BuildDeployPreferences.BuildDirectory, cancellationToken: appxCancellationTokenSource.Token);
            appxCancellationTokenSource.Dispose();
            appxCancellationTokenSource = null;

            isBuilding = false;
        }

        public static async void BuildAppx()
        {
            Debug.Assert(!isBuilding);
            isBuilding = true;

            appxCancellationTokenSource = new CancellationTokenSource();

            var buildInfo = new UwpBuildInfo
            {
                RebuildAppx = UwpBuildDeployPreferences.ForceRebuild,
                Configuration = UwpBuildDeployPreferences.BuildConfig,
                BuildPlatform = EditorUserBuildSettings.wsaArchitecture,
                OutputDirectory = BuildDeployPreferences.BuildDirectory,
                AutoIncrement = BuildDeployPreferences.IncrementBuildVersion,
            };

            EditorAssemblyReloadManager.LockReloadAssemblies = true;
            await UwpAppxBuildTools.BuildAppxAsync(buildInfo, appxCancellationTokenSource.Token);
            EditorAssemblyReloadManager.LockReloadAssemblies = false;
            appxCancellationTokenSource.Dispose();
            appxCancellationTokenSource = null;

            isBuilding = false;
        }

        public static async void BuildAll(bool install = true)
        {
            Debug.Assert(!isBuilding);
            isBuilding = true;
            EditorAssemblyReloadManager.LockReloadAssemblies = true;

            appxCancellationTokenSource = new CancellationTokenSource();

            // First build SLN
            if (await UwpPlayerBuildTools.BuildPlayer(BuildDeployPreferences.BuildDirectory, false, appxCancellationTokenSource.Token))
            {
                if (install)
                {
                    string fullBuildLocation = CalcMostRecentBuild();

                    if (UwpBuildDeployPreferences.TargetAllConnections)
                    {
                        await InstallAppOnDevicesListAsync(fullBuildLocation, portalConnections);
                    }
                    else
                    {
                        await InstallOnTargetDeviceAsync(fullBuildLocation, portalConnections.Connections[currentConnectionInfoIndex]);
                    }
                }
            }

            appxCancellationTokenSource.Dispose();
            appxCancellationTokenSource = null;
            EditorAssemblyReloadManager.LockReloadAssemblies = false;
            isBuilding = false;
        }

        private static void UpdateBuilds()
        {
            Builds.Clear();

            var curScriptingBackend = PlayerSettings.GetScriptingBackend(BuildTargetGroup.WSA);
            string appxDirectory = curScriptingBackend == ScriptingImplementation.IL2CPP ? $"AppPackages\\{PlayerSettings.productName}" : $"{PlayerSettings.productName}\\AppPackages";

            try
            {
                AppPackageDirectories.Clear();
                string[] buildList = Directory.GetDirectories(BuildDeployPreferences.AbsoluteBuildDirectory, "*", SearchOption.AllDirectories);
                foreach (string appBuild in buildList)
                {
                    if (appBuild.Contains(appxDirectory) && !appBuild.Contains($"{appxDirectory}\\"))
                    {
                        AppPackageDirectories.AddRange(Directory.GetDirectories(appBuild));
                    }
                }

                IEnumerable<string> selectedDirectories =
                    from string directory in AppPackageDirectories
                    orderby Directory.GetLastWriteTime(directory) descending
                    select Path.GetFullPath(directory);
                Builds.AddRange(selectedDirectories);
            }
            catch (DirectoryNotFoundException)
            {
                // unused
            }

            UpdatePackageName();

            timeLastUpdatedBuilds = Time.realtimeSinceStartup;
        }

        private static string CalcMostRecentBuild()
        {
            UpdateBuilds();
            DateTime mostRecent = DateTime.MinValue;
            string mostRecentBuild = string.Empty;

            foreach (var fullBuildLocation in Builds)
            {
                DateTime directoryDate = Directory.GetLastWriteTime(fullBuildLocation);

                if (directoryDate > mostRecent)
                {
                    mostRecentBuild = fullBuildLocation;
                    mostRecent = directoryDate;
                }
            }

            return mostRecentBuild;
        }

        private void UpdatePortalConnections()
        {
            targetIps = new string[portalConnections.Connections.Count];
            if (currentConnectionInfoIndex > portalConnections.Connections.Count - 1)
            {
                currentConnectionInfoIndex = portalConnections.Connections.Count - 1;
            }

            targetIps[0] = LOCAL_MACHINE;
            for (int i = 1; i < targetIps.Length; i++)
            {
                if (string.IsNullOrEmpty(portalConnections.Connections[i].MachineName))
                {
                    portalConnections.Connections[i].MachineName = portalConnections.Connections[i].IP;
                }

                targetIps[i] = portalConnections.Connections[i].MachineName;
            }

            var devicePortalConnections = new DevicePortalConnections();
            for (var i = 0; i < portalConnections.Connections.Count; i++)
            {
                devicePortalConnections.Connections.Add(portalConnections.Connections[i]);
            }

            for (var i = 0; i < portalConnections.Connections.Count; i++)
            {
                if (!IsValidIpAddress(devicePortalConnections.Connections[i].IP))
                {
                    devicePortalConnections.Connections.RemoveAt(i);
                }
            }

            UwpBuildDeployPreferences.DevicePortalConnections = JsonUtility.ToJson(devicePortalConnections);
            lastSessionConnectionInfoIndex = currentConnectionInfoIndex;
            Repaint();
        }

        private static bool IsLocalConnection(DeviceInfo connection)
        {
            return connection.IP.Contains(LOCAL_MACHINE) ||
                   connection.IP.Contains(LOCAL_IP_ADDRESS);
        }

        private static bool IsCredentialsValid(DeviceInfo connection)
        {
            return !string.IsNullOrEmpty(connection.User) &&
                   !string.IsNullOrEmpty(connection.IP);
        }

        private static bool IsValidIpAddress(string ip)
        {
            if (string.IsNullOrEmpty(ip) || ip.Contains(EMPTY_IP_ADDRESS))
            {
                return false;
            }

            if (ip.Contains(LOCAL_MACHINE))
            {
                return true;
            }

            var subAddresses = ip.Split('.');
            return subAddresses.Length > 3;
        }

        private static string UpdatePackageName()
        {
            if (AppPackageDirectories.Count == 0)
            {
                return string.Empty;
            }

            // Find the manifest
            string[] manifests = Directory.GetFiles(BuildDeployPreferences.AbsoluteBuildDirectory, "Package.appxmanifest", SearchOption.AllDirectories);

            if (manifests.Length == 0)
            {
                Debug.LogError($"Unable to find manifest file for build (in path - {BuildDeployPreferences.AbsoluteBuildDirectory})");
                return string.Empty;
            }

            string manifest = manifests[0];

            // Parse it
            using (var reader = new XmlTextReader(manifest))
            {
                while (reader.Read())
                {
                    switch (reader.NodeType)
                    {
                        case XmlNodeType.Element:
                            if (reader.Name.Equals("identity", StringComparison.OrdinalIgnoreCase))
                            {
                                while (reader.MoveToNextAttribute())
                                {
                                    if (reader.Name.Equals("name", StringComparison.OrdinalIgnoreCase))
                                    {
                                        return PackageName = reader.Value;
                                    }
                                }
                            }

                            break;
                    }
                }
            }

            Debug.LogError($"Unable to find PackageFamilyName in manifest file ({manifest})");
            return string.Empty;
        }

        #endregion Utilities

        #region Device Portal Commands

        private static async void OpenDevicePortal(DevicePortalConnections targetDevices, DeviceInfo currentConnection)
        {
            MachineName usbMachine = null;

            if (IsHoloLensConnectedUsb)
            {
                usbMachine = await DevicePortal.GetMachineNameAsync(targetDevices.Connections.FirstOrDefault(targetDevice => targetDevice.IP.Contains("Local Machine")));
            }

            for (int i = 0; i < targetDevices.Connections.Count; i++)
            {
                bool isLocalMachine = IsLocalConnection(targetDevices.Connections[i]);
                bool isTargetedConnection = currentConnection.IP == targetDevices.Connections[i].IP;

                if (isLocalMachine && !IsHoloLensConnectedUsb)
                {
                    continue;
                }

                if (IsHoloLensConnectedUsb)
                {
                    if (isLocalMachine || usbMachine?.ComputerName != targetDevices.Connections[i].MachineName)
                    {
                        if (UwpBuildDeployPreferences.TargetAllConnections && !isTargetedConnection)
                        {
                            continue;
                        }

                        DevicePortal.OpenWebPortal(targetDevices.Connections[i]);
                    }
                }
                else
                {
                    if (!isLocalMachine)
                    {
                        if (UwpBuildDeployPreferences.TargetAllConnections && !isTargetedConnection)
                        {
                            continue;
                        }

                        DevicePortal.OpenWebPortal(targetDevices.Connections[i]);
                    }
                }
            }
        }

        private static async void InstallOnTargetDevice(string buildPath, DeviceInfo targetDevice)
        {
            await InstallOnTargetDeviceAsync(buildPath, targetDevice);
        }

        private static async Task InstallOnTargetDeviceAsync(string buildPath, DeviceInfo targetDevice)
        {
            isAppRunning = false;

            if (string.IsNullOrEmpty(PackageName))
            {
                Debug.LogWarning("No Package Name Found");
                return;
            }

            if (UwpBuildDeployPreferences.FullReinstall)
            {
                await UninstallAppOnTargetDeviceAsync(targetDevice);
            }

            if (IsLocalConnection(targetDevice) && !IsHoloLensConnectedUsb || buildPath.Contains("x64"))
            {
                FileInfo[] installerFiles = new DirectoryInfo(buildPath).GetFiles("*.ps1");
                if (installerFiles.Length == 1)
                {
                    var pInfo = new ProcessStartInfo
                    {
                        FileName = "powershell.exe",
                        CreateNoWindow = false,
                        Arguments = $"-executionpolicy bypass -File \"{installerFiles[0].FullName}\""
                    };

                    var process = new Process { StartInfo = pInfo };

                    process.Start();
                }

                return;
            }

            if (buildPath.Contains("x64"))
            {
                return;
            }

            // Get the appx path
            FileInfo[] files = new DirectoryInfo(buildPath).GetFiles("*.appx");
            files = files.Length == 0 ? new DirectoryInfo(buildPath).GetFiles("*.appxbundle") : files;

            if (files.Length == 0)
            {
                Debug.LogErrorFormat("No APPX found in folder build folder ({0})", buildPath);
                return;
            }

            await DevicePortal.InstallAppAsync(files[0].FullName, targetDevice);
        }

        private static async void InstallAppOnDevicesList(string buildPath, DevicePortalConnections targetList)
        {
            await InstallAppOnDevicesListAsync(buildPath, targetList);
        }

        private static async Task InstallAppOnDevicesListAsync(string buildPath, DevicePortalConnections targetList)
        {
            if (string.IsNullOrEmpty(PackageName))
            {
                Debug.LogWarning("No Package Name Found");
                return;
            }

            for (int i = 0; i < targetList.Connections.Count; i++)
            {
                await InstallOnTargetDeviceAsync(buildPath, targetList.Connections[i]);
            }
        }

        private static async void UninstallAppOnTargetDevice(DeviceInfo currentConnection)
        {
            isAppRunning = false;
            await UninstallAppOnTargetDeviceAsync(currentConnection);
        }

        private static async Task UninstallAppOnTargetDeviceAsync(DeviceInfo currentConnection)
        {
            if (IsLocalConnection(currentConnection) && !IsHoloLensConnectedUsb)
            {
                var pInfo = new ProcessStartInfo
                {
                    FileName = "powershell.exe",
                    CreateNoWindow = true,
                    Arguments = $"-windowstyle hidden -nologo Get-AppxPackage *{PackageName}* | Remove-AppxPackage"
                };

                var process = new Process { StartInfo = pInfo };
                process.Start();
            }
            else
            {
                if (await DevicePortal.IsAppInstalledAsync(PackageName, currentConnection))
                {
                    await DevicePortal.UninstallAppAsync(PackageName, currentConnection);
                }
            }
        }

        private static async void UninstallAppOnDevicesList(DevicePortalConnections targetList)
        {
            if (string.IsNullOrEmpty(PackageName))
            {
                return;
            }

            for (int i = 0; i < targetList.Connections.Count; i++)
            {
                await UninstallAppOnTargetDeviceAsync(targetList.Connections[i]);
            }
        }

        private static async void LaunchAppOnTargetDevice(DeviceInfo targetDevice)
        {
            if (string.IsNullOrEmpty(PackageName) ||
                IsLocalConnection(targetDevice) && !IsHoloLensConnectedUsb)
            {
                return;
            }

            if (!await DevicePortal.IsAppRunningAsync(PackageName, targetDevice))
            {
                isAppRunning = await DevicePortal.LaunchAppAsync(PackageName, targetDevice);
            }
        }

        private static void LaunchAppOnDeviceList(DevicePortalConnections targetDevices)
        {
            for (int i = 0; i < targetDevices.Connections.Count; i++)
            {
                LaunchAppOnTargetDevice(targetDevices.Connections[i]);
            }
        }

        private static async void KillAppOnTargetDevice(DeviceInfo targetDevice)
        {
            if (string.IsNullOrEmpty(PackageName) ||
                IsLocalConnection(targetDevice) && !IsHoloLensConnectedUsb)
            {
                return;
            }

            if (await DevicePortal.IsAppRunningAsync(PackageName, targetDevice))
            {
                isAppRunning = !await DevicePortal.StopAppAsync(PackageName, targetDevice);
            }
        }

        private static void KillAppOnDeviceList(DevicePortalConnections targetDevices)
        {
            for (int i = 0; i < targetDevices.Connections.Count; i++)
            {
                KillAppOnTargetDevice(targetDevices.Connections[i]);
            }
        }

        private static async void OpenLogFileForTargetDevice(DeviceInfo targetDevice, string localLogPath)
        {
            if (string.IsNullOrEmpty(PackageName))
            {
                return;
            }

            if (IsLocalConnection(targetDevice) && File.Exists(localLogPath))
            {
                Process.Start(localLogPath);
                return;
            }

            if (!IsLocalConnection(targetDevice) || IsHoloLensConnectedUsb)
            {
                string logFilePath = await DevicePortal.DownloadLogFileAsync(PackageName, targetDevice);

                if (!string.IsNullOrEmpty(logFilePath))
                {
                    try
                    {
                        Process.Start(logFilePath);
                    }
                    catch (Exception e)
                    {
                        Debug.LogError($"Failed to open {logFilePath}!\n{e.Message}");
                    }
                }

                return;
            }

            Debug.Log("No Log Found");
        }

        private static void OpenLogFilesOnDeviceList(DevicePortalConnections targetDevices, string localLogPath)
        {
            for (int i = 0; i < targetDevices.Connections.Count; i++)
            {
                OpenLogFileForTargetDevice(targetDevices.Connections[i], localLogPath);
            }
        }

        #endregion Device Portal Commands
    }
}<|MERGE_RESOLUTION|>--- conflicted
+++ resolved
@@ -1,15 +1,9 @@
 ﻿// Copyright (c) Microsoft Corporation. All rights reserved.
 // Licensed under the MIT License. See LICENSE in the project root for license information.
 
-<<<<<<< HEAD
-using Microsoft.MixedReality.Toolkit.Editor.Utilities;
-using Microsoft.MixedReality.Toolkit.Utilities;
-using Microsoft.MixedReality.Toolkit.WindowsDevicePortal;
-=======
 using MRTKPrefix.Utilities.Editor;
 using MRTKPrefix.Utilities;
 using MRTKPrefix.WindowsDevicePortal;
->>>>>>> c56bcb93
 using System;
 using System.Collections.Generic;
 using System.Diagnostics;
@@ -23,11 +17,7 @@
 using Debug = UnityEngine.Debug;
 using FileInfo = System.IO.FileInfo;
 
-<<<<<<< HEAD
-namespace Microsoft.MixedReality.Toolkit.Editor.Build
-=======
 namespace MRTKPrefix.Build.Editor
->>>>>>> c56bcb93
 {
     /// <summary>
     /// Build window - supports SLN creation, APPX from SLN, Deploy on device, and misc helper utilities associated with the build/deploy/test iteration loop
