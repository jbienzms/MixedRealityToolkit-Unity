--- conflicted
+++ resolved
@@ -1,13 +1,9 @@
 ﻿// Copyright (c) Microsoft Corporation. All rights reserved.
 // Licensed under the MIT License. See LICENSE in the project root for license information.
 
-<<<<<<< HEAD
 using System.Collections.Generic;
 using System.IO;
 using System.Linq;
-=======
-using System.IO;
->>>>>>> a330437c
 using UnityEditor;
 using UnityEngine;
 
