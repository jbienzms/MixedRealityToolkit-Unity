﻿// Copyright (c) Microsoft Corporation. All rights reserved.
// Licensed under the MIT License. See LICENSE in the project root for license information.

using System;
using System.Collections.Generic;
using System.IO;
using System.Linq;
using System.Text.RegularExpressions;
using System.Threading;
using System.Threading.Tasks;
using UnityEditor;
using UnityEngine;

namespace Microsoft.MixedReality.Toolkit.Utilities.Editor
{
    /// <summary>
    /// Base folder types for modules searched by the MixedRealityToolkitFiles utility.
    /// </summary>
    public enum MixedRealityToolkitModuleType
    {
        None = 0,
        Core,
        Generated,
        Providers,
        Services,
        SDK,
        Examples,
        Tests,
        Extensions,
        Tools,
        // This module only exists for testing purposes, and is used in edit mode tests in conjunction
        // with MixedRealityToolkitFiles to ensure that this class is able to reason over MRTK
        // files that are placed outside of the root asset folder.
        AdhocTesting = -1,
    }

    /// <summary>
    /// API for working with MixedRealityToolkit folders contained in the project.
    /// </summary>
    /// <remarks>
    /// This class works by looking for sentinel files (following the pattern MRTK.*.sentinel,
    /// for example, MRTK.Core.sentinel) in order to identify where the MRTK is located
    /// within the project.
    /// </remarks>
    [InitializeOnLoad]
    public static class MixedRealityToolkitFiles
    {
        /// <summary>
        /// This controls the behavior of MapRelativePathToAbsolutePath.
        /// </summary>
        private enum SearchType
        {
            /// <summary>
            /// This indicates
            /// </summary>
            File,
            Folder,
        }

        /// <summary>
        /// The MRTK uses "sentinel" files (for example, MRTK.Core.sentinel) which are used to uniquely
        /// identify the presence of certain MRTK folders and modules. This is the file pattern used
        /// to search within folders for those sentinel files and make the file search a little more
        /// efficient than a full file enumeration.
        /// </summary>
        private const string SentinelFilePattern = "MRTK.*.sentinel";

        /// <summary>
        /// In order to subscribe for a <see cref="OnPostprocessAllAssets(string[], string[], string[], string[])"/> callback, 
        /// the class declaring the method must derive from AssetPostprocessor. So this class is nested privately as to prevent instantiation of it.
        /// </summary>
        private class AssetPostprocessor : UnityEditor.AssetPostprocessor
        {
            public static void OnPostprocessAllAssets(string[] importedAssets, string[] deletedAssets, string[] movedAssets, string[] movedFromAssetPaths)
            {
                foreach (string asset in importedAssets.Concat(movedAssets))
                {
                    if (IsSentinelFile(asset))
                    {
                        string fullAssetPath = ResolveFullAssetsPath(asset);
                        TryRegisterModuleViaFile(fullAssetPath);
                    }
                }

                foreach (string asset in deletedAssets.Concat(movedFromAssetPaths))
                {
                    if (IsSentinelFile(asset))
                    {
                        string fullAssetPath = ResolveFullAssetsPath(asset);
                        string folderPath = Path.GetDirectoryName(fullAssetPath);
                        TryUnregisterModuleFolder(folderPath);
                    }
                }
            }
        }

        // Storage of our list of module paths (stored as absolute file paths) and bucketed by ModuleType
        private readonly static Dictionary<MixedRealityToolkitModuleType, HashSet<string>> mrtkFolders =
            new Dictionary<MixedRealityToolkitModuleType, HashSet<string>>();

        private static Task searchForFoldersTask = null;
        private static CancellationTokenSource searchForFoldersToken;

<<<<<<< HEAD
        // This ensures directory separator chars are platform independent. Given path might use \ or /
        // Should use string.NormalizeSeparators() extension but blocked by #7152
        private static string NormalizeSeparators(string path) 
            => path?.Replace('\\', Path.DirectorySeparatorChar).Replace('/', Path.DirectorySeparatorChar);
=======
        private static string NormalizeSeparators(string path) =>
            path?.Replace('\\', Path.DirectorySeparatorChar).Replace('/', Path.DirectorySeparatorChar);

        private static string FormatSeparatorsForUnity(string path) => path?.Replace('\\', '/');
>>>>>>> f182b13d

        private static bool isInitialized = false;

        private static readonly Dictionary<string, MixedRealityToolkitModuleType> moduleNameMap = new Dictionary<string, MixedRealityToolkitModuleType>()
        {
            { "Core", MixedRealityToolkitModuleType.Core },
            { "Generated", MixedRealityToolkitModuleType.Generated },
            { "Providers", MixedRealityToolkitModuleType.Providers },
            { "Services", MixedRealityToolkitModuleType.Services },
            { "SDK", MixedRealityToolkitModuleType.SDK },
            { "Examples", MixedRealityToolkitModuleType.Examples },
            { "Tests", MixedRealityToolkitModuleType.Tests },
            { "Extensions", MixedRealityToolkitModuleType.Extensions },
            { "Tools", MixedRealityToolkitModuleType.Tools },

            // This module only exists for testing purposes, and is used in edit mode tests in conjunction
            // with MixedRealityToolkitFiles to ensure that this class is able to reason over MRTK
            // files that are placed outside of the root asset folder.
            { "AdhocTesting", MixedRealityToolkitModuleType.AdhocTesting },
        };

        /// <summary>
        /// Maps an absolute path to be relative to the Project Root path (the Unity folder that contains Assets)
        /// </summary>
        /// <param name="absolutePath">The absolute path to the project.</param>
        /// <returns>The project relative path.</returns>
        /// <remarks>This doesn't produce paths that contain step out '..' relative paths.</remarks>
        public static string GetAssetDatabasePath(string absolutePath) 
            // Use Path.GetFullPath to ensure proper Path.DirectorySeparatorChar is used depending on our editor platform
            => Path.GetFullPath(absolutePath)?.Replace(Path.GetFullPath(Application.dataPath), "Assets");

        /// <summary>
        /// Returns a collection of MRTK Core directories found in the project.
        /// </summary>
        /// <remarks>
        /// File/Folder paths returned are absolute, not relative
        /// </remarks>
        public static IEnumerable<string> MRTKDirectories => GetDirectories(MixedRealityToolkitModuleType.Core);

        /// <summary>
        /// Get list of discovered directories for provided module type
        /// </summary>
        /// <param name="module">Module type to filter against</param>
        /// <returns>string list of discovered directory paths</returns>
        /// <remarks>
        /// File/Folder paths returned are absolute, not relative
        /// </remarks>
        public static IEnumerable<string> GetDirectories(MixedRealityToolkitModuleType module)
        {
            if (mrtkFolders.TryGetValue(module, out HashSet<string> folders))
            {
                return folders;
            }
            return null;
        }

        /// <summary>
        /// Are any of the MRTK directories available?
        /// </summary>
        /// <remarks>
        /// If a search is currently in progress, then property will wait synchronously for the task to finish with timeout of 1 second
        /// </remarks>
        public static bool AreFoldersAvailable
        {
            get
            {
                // Other components that InitializeOnLoad may be called before our static constructor. If that is the case, initialize now
                if (!isInitialized)
                {
                    Init();
                }

                // If we are currently searching for folders, wait up to 1 second for operation to complete
                if (searchForFoldersTask != null)
                {
                    searchForFoldersTask.Wait(1000);
                }

                return mrtkFolders.Count > 0;
            }
        }

        static MixedRealityToolkitFiles()
        {
            Init();
        }

        private static void Init()
        {
            if (!isInitialized)
            {
                RefreshFolders();
            }

            isInitialized = true;
        }

        /// <summary>
        /// Force refresh of MRTK tracked folders. Fires and forgets async call. Returns immediately
        /// </summary>
        /// <remarks>
        /// Kicks off async refresh of the MRTK folder database.
        /// </remarks>
        public static void RefreshFolders()
        {
            string path = Application.dataPath;
            searchForFoldersTask = Task.Run(() => SearchForFoldersAsync(path));
        }

        /// <summary>
        /// Get task tracking folder refresh if component wants to wait for files to be ready
        /// </summary>
        public static async Task WaitForFolderRefresh()
        {
            await searchForFoldersTask;
        }

        /// <summary>
        /// Returns files from all folder instances of the core MRTK folder relative path.
        /// </summary>
        /// <param name="mrtkRelativeFolder">The core MRTK folder relative path to the target folder.</param>
        /// <returns>The array of files.</returns>
        public static string[] GetFiles(string mrtkRelativeFolder)
        {
            return GetFiles(MixedRealityToolkitModuleType.Core, mrtkRelativeFolder);
        }

        /// <summary>
        /// Returns files from all folder instances of the MRTK folder relative path.
        /// </summary>
        /// <param name="mrtkRelativeFolder">The MRTK folder relative path to the target folder.</param>
        /// <returns>The array of files.</returns>
        public static string[] GetFiles(MixedRealityToolkitModuleType module, string mrtkRelativeFolder)
        {
            if (!AreFoldersAvailable)
            {
                Debug.LogWarning("Failed to locate MixedRealityToolkit folders in the project.");
                return null;
            }

            if (mrtkFolders.TryGetValue(module, out HashSet<string> modFolders))
            {
                return modFolders
                    .Select(t => Path.Combine(t, mrtkRelativeFolder))
                    .Where(Directory.Exists)
                    .SelectMany(t => Directory.GetFiles(t))
                    .Select(GetAssetDatabasePath)
                    .ToArray();
            }
            return null;
        }

        /// <summary>
        /// Maps a single relative path file to a concrete path from one of the core MRTK folders, if found. Otherwise returns null.
        /// </summary>
        /// <param name="mrtkPathToFile">The core MRTK folder relative path to the file.</param>
        /// <returns>The project relative path to the file.</returns>
        public static string MapRelativeFilePath(string mrtkPathToFile)
        {
            return MapRelativeFilePath(MixedRealityToolkitModuleType.Core, mrtkPathToFile);
        }

        /// <summary>
        /// Maps a single relative path file to a concrete path from one of the MRTK folders, if found. Otherwise returns null.
        /// </summary>
        /// <param name="mrtkPathToFile">The MRTK folder relative path to the file.</param>
        /// <returns>The project relative path to the file.</returns>
        public static string MapRelativeFilePath(MixedRealityToolkitModuleType module, string mrtkPathToFile)
        {
            string absolutePath = MapRelativeFilePathToAbsolutePath(module, mrtkPathToFile);
            return absolutePath != null ? GetAssetDatabasePath(absolutePath) : null;
        }

        /// <summary>
        /// Maps a single relative path file to MRTK folders to its absolute path, if found. Otherwise returns null.
        /// </summary>
        /// <remarks>
        /// For example, this will map "Inspectors\Data\EditorWindowOptions.json" to its full path like
        /// "c:\project\Assets\Libs\MRTK\MixedRealityToolkit\Inspectors\Data\EditorWindowOptions.json".
        /// This assumes that the passed in mrtkPathToFile is found under the "MixedRealityToolkit" folder
        /// (instead of the MixedRealityToolkit.SDK, or any of the other folders).
        /// </remarks>
        public static string MapRelativeFilePathToAbsolutePath(string mrtkPathToFile)
        {
            return MapRelativeFilePathToAbsolutePath(MixedRealityToolkitModuleType.Core, mrtkPathToFile);
        }

        /// <summary>
        /// Overload of MapRelativeFilePathToAbsolutePath which provides the ability to specify the module that the
        /// file belongs to.
        /// </summary>
        /// <remarks>
        /// When searching for a resource that lives in the MixedRealityToolkit.SDK folder, this could be invoked
        /// in this way:
        /// MapRelativeFilePathToAbsolutePath(MixedRealityToolkitModuleType.SDK, mrtkPathToFile)
        /// </remarks>
        public static string MapRelativeFilePathToAbsolutePath(MixedRealityToolkitModuleType module, string mrtkPathToFile)
        {
            return MapRelativePathToAbsolutePath(SearchType.File, module, mrtkPathToFile);
        }

        /// <summary>
        /// Similar to MapRelativeFilePathToAbsolutePath, except this checks for the existence of a folder instead of file.
        /// </summary>
        /// <remarks>
        /// Returns first valid path found
        /// </remarks>
        public static string MapRelativeFolderPathToAbsolutePath(MixedRealityToolkitModuleType module, string mrtkPathToFolder)
        {
            return MapRelativePathToAbsolutePath(SearchType.Folder, module, mrtkPathToFolder);
        }

        /// <summary>
        /// Get the relative asset folder path to the provided Module type
        /// </summary>
        /// <param name="module">Module type to search for</param>
        /// <remarks>
        /// Returns first valid module folder path (relative) found. Returns null otherwise.
        /// </remarks>
        public static string MapModulePath(MixedRealityToolkitModuleType module)
        {
            var path = MapRelativeFolderPathToAbsolutePath(module, "");
            return path != null ? GetAssetDatabasePath(path) : null;
        }

        /// <summary>
        /// Finds the module type, if found, from the specified package folder name.
        /// </summary>
        /// <param name="packageFolder">The asset folder name (ex: MixedRealityToolkit.Providers)</param>
        /// <returns>
        /// <see cref="MixedRealityToolkitModuleType"/> associated with the package folder name. Returns
        /// MixedRealityToolkitModuleType.None if an appropriate module type could not be found.
        /// </returns>
        public static MixedRealityToolkitModuleType GetModuleFromPackageFolder(string packageFolder)
        {
            if (!packageFolder.StartsWith("MixedRealityToolkit"))
            {
                // There are no mappings for folders that do not start with "MixedRealityToolkit"
                return MixedRealityToolkitModuleType.None;
            }

            int separatorIndex = packageFolder.IndexOf('.');
            packageFolder = (separatorIndex != -1) ? packageFolder.Substring(separatorIndex + 1) : "Core";

            MixedRealityToolkitModuleType moduleType;
            return moduleNameMap.TryGetValue(packageFolder, out moduleType) ? moduleType : MixedRealityToolkitModuleType.None;
        }

        /// <summary>
        /// Creates the MixedRealityToolkit.Generated folder if it does not exist and returns the 
        /// path to the generated folder.
        /// </summary>
        public static string GetGeneratedFolder
        {
            get
            {
                TryToCreateGeneratedFolder();
                return MapModulePath(MixedRealityToolkitModuleType.Generated);
            }
        }

        private static async Task SearchForFoldersAsync(string rootPath)
        {
            if (searchForFoldersToken != null)
            {
                searchForFoldersToken.Cancel();
            }

            searchForFoldersToken = new CancellationTokenSource();
            await Task.Run(() => SearchForFolders(rootPath, searchForFoldersToken.Token), searchForFoldersToken.Token);
            searchForFoldersToken = null;
        }

        private static void SearchForFolders(string rootPath, CancellationToken ct)
        {
            try
            {
                var filePathResults = Directory.GetFiles(rootPath, SentinelFilePattern, SearchOption.AllDirectories);
                foreach (var sentinelFilePath in filePathResults)
                {
                    TryRegisterModuleViaFile(sentinelFilePath);

                    if (ct.IsCancellationRequested)
                    {
                        ct.ThrowIfCancellationRequested();
                    }
                }

                // Create the Generated folder, if the user tries to delete the Generated folder it will be created again
                TryToCreateGeneratedFolder();
            }
            catch (OperationCanceledException)
            {
                Console.WriteLine($"\n{nameof(OperationCanceledException)} thrown\n");
            }
            catch (Exception ex)
            {
                Debug.LogError(ex.Message);
            }
        }

        private static void TryRegisterModuleViaFile(string filePath)
        {
            MixedRealityToolkitModuleType moduleType = GetModuleType(filePath);
            if (moduleType != MixedRealityToolkitModuleType.None)
            {
                string folderPath = Path.GetDirectoryName(filePath);

                RegisterFolderToModule(folderPath, moduleType);
            }
        }

        private static void RegisterFolderToModule(string folderPath, MixedRealityToolkitModuleType module)
        {
            string normalizedFolder = NormalizeSeparators(folderPath);
            if (!mrtkFolders.TryGetValue(module, out HashSet<string> modFolders))
            {
                modFolders = new HashSet<string>();
                mrtkFolders.Add(module, modFolders);
            }

            modFolders.Add(normalizedFolder);
        }

        private static void TryToCreateGeneratedFolder()
        {
            // Always add the the MixedRealityToolkit.Generated folder to Assets
            var generatedDirs = GetDirectories(MixedRealityToolkitModuleType.Generated);
            if (generatedDirs == null || !generatedDirs.Any())
            {
                string generatedFolderPath = Path.Combine("Assets", "MixedRealityToolkit.Generated");
                if (!Directory.Exists(generatedFolderPath))
                {
                    Directory.CreateDirectory(generatedFolderPath);
                }

                string generatedSentinelFilePath = Path.Combine(generatedFolderPath, "MRTK.Generated.sentinel");
                if (!File.Exists(generatedSentinelFilePath))
                {
                    // Make sure we create and dispose/close the filestream just created
                    using (var f = File.Create(generatedSentinelFilePath)) { }
                }

                TryRegisterModuleViaFile(generatedSentinelFilePath);
            }
        }

        private static bool TryUnregisterModuleFolder(string folderPath)
        {
            string normalizedFolder = NormalizeSeparators(folderPath);
            bool found = false;
            var removeKeys = new HashSet<MixedRealityToolkitModuleType>();
            foreach (var modFolders in mrtkFolders)
            {
                if (modFolders.Value.Remove(normalizedFolder))
                {
                    if (modFolders.Value.Count == 0)
                    {
                        removeKeys.Add(modFolders.Key);
                    }
                    found = true;
                }
            }

            foreach (var key in removeKeys)
            {
                mrtkFolders.Remove(key);
            }

            return found;
        }

        /// <summary>
        /// Maps a single relative path (file or folder) in MRTK folders to its absolute path, if found.
        /// Otherwise returns null.
        /// </summary>
        private static string MapRelativePathToAbsolutePath(SearchType searchType, MixedRealityToolkitModuleType module, string mrtkPath)
        {
            if (!AreFoldersAvailable)
            {
                Debug.LogWarning("Failed to locate MixedRealityToolkit folders in the project.");
                return null;
            }

            mrtkPath = NormalizeSeparators(mrtkPath);

            if (mrtkFolders.TryGetValue(module, out HashSet<string> modFolders))
            {
                string path = modFolders
                    .Select(t => Path.Combine(t, mrtkPath))
                    .FirstOrDefault(t => searchType == SearchType.File ? File.Exists(t) : Directory.Exists(t));

                return path;
            }

            return null;
        }

        /// <summary>
        /// Given the full file path, returns the module it's associated with (if it is an MRTK sentinel file)
        /// </summary>
        private static MixedRealityToolkitModuleType GetModuleType(string filePath)
        {
            const string sentinelRegexPattern = @"^MRTK\.(?<module>[a-zA-Z]+)\.sentinel";
            string fileName = Path.GetFileName(filePath);
            var matches = Regex.Matches(fileName, sentinelRegexPattern);
            if (matches.Count == 1)
            {
                var moduleName = matches[0].Groups["module"].Value;
                MixedRealityToolkitModuleType moduleType;
                if (moduleNameMap.TryGetValue(moduleName, out moduleType))
                {
                    return moduleType;
                }
            }
            return MixedRealityToolkitModuleType.None;
        }

        private static bool IsSentinelFile(string assetPath)
        {
            return Regex.IsMatch(Path.GetFileName(assetPath), SentinelFilePattern);
        }

        /// <summary>
        /// Resolves the given asset to its full path if and only if the asset belongs to the
        /// Assets folder (i.e. it is prefixed with "Assets/..."
        /// </summary>
        /// <remarks>
        /// If not associated with the Assets folder, will return the path unchanged.
        /// </remarks>
        private static string ResolveFullAssetsPath(string path)
        {
            if (path.StartsWith("Assets"))
            {
                // asset.Substring(6) represents the characters after the "Assets" string.
                return Application.dataPath + path.Substring(6);
            }
            return path;
        }
    }
}<|MERGE_RESOLUTION|>--- conflicted
+++ resolved
@@ -101,17 +101,12 @@
         private static Task searchForFoldersTask = null;
         private static CancellationTokenSource searchForFoldersToken;
 
-<<<<<<< HEAD
         // This ensures directory separator chars are platform independent. Given path might use \ or /
         // Should use string.NormalizeSeparators() extension but blocked by #7152
-        private static string NormalizeSeparators(string path) 
-            => path?.Replace('\\', Path.DirectorySeparatorChar).Replace('/', Path.DirectorySeparatorChar);
-=======
         private static string NormalizeSeparators(string path) =>
             path?.Replace('\\', Path.DirectorySeparatorChar).Replace('/', Path.DirectorySeparatorChar);
 
         private static string FormatSeparatorsForUnity(string path) => path?.Replace('\\', '/');
->>>>>>> f182b13d
 
         private static bool isInitialized = false;
 
