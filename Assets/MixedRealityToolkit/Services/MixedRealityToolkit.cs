--- conflicted
+++ resolved
@@ -65,7 +65,7 @@
             {
                 return activeInstance == this;
             }
-        } 
+        }
 
         private bool HasProfileAndIsInitialized => activeProfile != null && IsInitialized;
 
@@ -765,11 +765,7 @@
             toolkitInstance.name = InactiveInstanceGameObjectName;
         }
 
-<<<<<<< HEAD
-        #endregion MonoBehaviour Implementation
-=======
         #endregion Instance Registration
->>>>>>> 81962963
 
         #region Service Container Management
 
