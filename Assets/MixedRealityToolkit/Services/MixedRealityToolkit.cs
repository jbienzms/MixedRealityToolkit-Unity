--- conflicted
+++ resolved
@@ -143,11 +143,7 @@
         /// <summary>
         /// Local service registry for the Mixed Reality Toolkit, to allow runtime use of the <see cref="Microsoft.MixedReality.Toolkit.IMixedRealityService"/>.
         /// </summary>
-<<<<<<< HEAD
         [Obsolete("Use GetDataProvider<T> instead")]
-=======
-        [Obsolete]
->>>>>>> f8ec1fcc
         public IReadOnlyList<Tuple<Type, IMixedRealityService>> RegisteredMixedRealityServices => new List<Tuple<Type, IMixedRealityService>>(registeredMixedRealityServices) as IReadOnlyList<Tuple<Type, IMixedRealityService>>;
 
 #endregion Mixed Reality runtime service registry
@@ -239,74 +235,17 @@
             if (IsCoreSystem(interfaceType))
             {
                 activeSystems.Remove(interfaceType);
-<<<<<<< HEAD
-                MixedRealityServiceRegistry.RemoveService<T>(serviceInstance, this);
+
                 CoreServices.ResetCacheReference(interfaceType);
                 return true;
             }
 
-            Tuple<Type, IMixedRealityService> registryInstance = new Tuple<Type, IMixedRealityService>(interfaceType, serviceInstance);
-
-            if (registeredMixedRealityServices.Contains(registryInstance))
-            {
-                registeredMixedRealityServices.Remove(registryInstance);
-                if (!(serviceInstance is IMixedRealityDataProvider))
-                {
-                    // Only remove IMixedRealityService or IMixedRealityExtensionService (not IMixedRealityDataProvider)
-                    MixedRealityServiceRegistry.RemoveService<T>(serviceInstance, this);
-                }
-                return true;
-=======
-
-                // Reset the convenience properties.
-                if (typeof(IMixedRealityBoundarySystem).IsAssignableFrom(interfaceType)) { boundarySystem = null; }
-                else if (typeof(IMixedRealityCameraSystem).IsAssignableFrom(interfaceType)) { cameraSystem = null; }
-                else if (typeof(IMixedRealityDiagnosticsSystem).IsAssignableFrom(interfaceType)) { diagnosticsSystem = null; }
-                // Focus provider reference is not managed by the MixedRealityToolkit class.
-                else if (typeof(IMixedRealityInputSystem).IsAssignableFrom(interfaceType)) { inputSystem = null; }
-                // Raycast provider reference is not managed by the MixedRealityToolkit class.
-                else if (typeof(IMixedRealitySpatialAwarenessSystem).IsAssignableFrom(interfaceType)) { spatialAwarenessSystem = null; }
-                else if (typeof(IMixedRealityTeleportSystem).IsAssignableFrom(interfaceType)) { teleportSystem = null; }
->>>>>>> f8ec1fcc
-            }
-
             return MixedRealityServiceRegistry.RemoveService<T>(serviceInstance, this);
         }
 
         /// <inheritdoc />
         public bool IsServiceRegistered<T>(string name = null) where T : IMixedRealityService
         {
-<<<<<<< HEAD
-            T service;
-            MixedRealityServiceRegistry.TryGetService<T>(out service);
-
-            // If registry failed to have it, check active systems
-            if (service == null)
-            {
-                IMixedRealityService activeSerivce;
-                activeSystems.TryGetValue(typeof(T), out activeSerivce);
-
-                // if active services dictionary failed to have it, check registered data providers
-                if (activeSerivce == null)
-                {
-                    Type interfaceType = typeof(T);
-
-                    for (int i = 0; i < registeredMixedRealityServices.Count; i++)
-                    {
-                        if (CheckServiceMatch(interfaceType, string.Empty, 
-                            registeredMixedRealityServices[i].Item1, 
-                            registeredMixedRealityServices[i].Item2))
-                        {
-                            return true;
-                        }
-                    }
-
-                    return false;
-                }
-            }
-
-            return true;
-=======
             Type interfaceType = typeof(T);
             if (typeof(IMixedRealityDataProvider).IsAssignableFrom(interfaceType))
             {
@@ -317,7 +256,6 @@
             T service;
             MixedRealityServiceRegistry.TryGetService<T>(out service, name);
             return service != null;
->>>>>>> f8ec1fcc
         }
 
         /// <inheritdoc />
@@ -340,60 +278,6 @@
             return GetAllServicesByNameInternal<T>(typeof(T), name);
         }
 
-<<<<<<< HEAD
-        /// <inheritdoc />
-        public bool RegisterDataProvider<T>(T dataProviderInstance) where T : IMixedRealityDataProvider
-        {
-            return RegisterService<T>(dataProviderInstance);
-        }
-
-        /// <inheritdoc />
-        public bool RegisterDataProvider<T>(
-            Type concreteType,
-            SupportedPlatforms supportedPlatforms = (SupportedPlatforms)(-1),
-            params object[] args) where T : IMixedRealityDataProvider
-        {
-            return RegisterService<T>(concreteType, supportedPlatforms, args);
-        }
-
-        /// <inheritdoc />
-        public bool UnregisterDataProvider<T>(string name = null) where T : IMixedRealityDataProvider
-        {
-            return UnregisterService<T>(name);
-        }
-
-        /// <inheritdoc />
-        public bool UnregisterDataProvider<T>(T dataProviderInstance) where T : IMixedRealityDataProvider
-        {
-            return UnregisterService<T>(dataProviderInstance);
-        }
-
-        /// <inheritdoc />
-        public bool IsDataProviderRegistered<T>(string name = null) where T : IMixedRealityDataProvider
-        {
-            return IsServiceRegistered<T>(name);
-        }
-
-        /// <inheritdoc />
-        public T GetDataProvider<T>(string name = null) where T : IMixedRealityDataProvider
-        {
-            return GetService<T>(name);
-        }
-
-        /// <inheritdoc />
-        public IReadOnlyList<T> GetDataProviders<T>(string name = null) where T : IMixedRealityDataProvider
-        {
-            return GetServices<T>(name);
-        }
-
-        /// <inheritdoc />
-        public IReadOnlyList<T> GetDataProviders<T>() where T : IMixedRealityDataProvider
-        {
-            return GetServices<T>(null);
-        }
-
-=======
->>>>>>> f8ec1fcc
 #endregion IMixedRealityServiceRegistrar implementation
 
         /// <summary>
@@ -543,11 +427,6 @@
 
 #endregion Service Registration
 
-<<<<<<< HEAD
-=======
-#region Services Initialization
-
->>>>>>> f8ec1fcc
             InitializeAllServices();
 
             isInitializing = false;
@@ -1064,36 +943,9 @@
             }
 
             activeSystems.Clear();
-<<<<<<< HEAD
             CoreServices.ResetCacheReferences();
-=======
-
->>>>>>> f8ec1fcc
             MixedRealityServiceRegistry.ClearAllServices();
         }
-
-        private bool ExecuteOnAllServicesInternal(
-            IEnumerable<KeyValuePair<Type, IMixedRealityService>> activeServices,
-            IEnumerable<Tuple<Type, IMixedRealityService>> registeredServices,
-            Action<IMixedRealityService> execute)
-        {
-<<<<<<< HEAD
-            // If the Mixed Reality Toolkit is not configured, stop.
-            if (!HasProfileAndIsInitialized) { return false; }
-
-            foreach (var system in activeServices)
-            {
-                execute(system.Value);
-            }
-
-            foreach (var service in registeredServices)
-            {
-                execute(service.Item2);
-            }
-=======
-            return ExecuteOnAllServices(MixedRealityServiceRegistry.GetAllServices(), execute);
-        }
->>>>>>> f8ec1fcc
 
         private bool ExecuteOnAllServicesInOrder(Action<IMixedRealityService> execute)
         {
@@ -1101,17 +953,9 @@
             return ExecuteOnAllServices(orderedSystems, execute);
         }
 
-        private bool ExecuteOnAllServices( Action<IMixedRealityService> execute)
-        {
-            return ExecuteOnAllServicesInternal(activeSystems, registeredMixedRealityServices, execute);
-        }
-
-        private bool ExecuteOnAllServicesInOrder(Action<IMixedRealityService> execute)
-        {
-            var orderedActiveSystems = activeSystems.OrderBy(m => m.Value.Priority);
-            var orderedRegisteredServices = registeredMixedRealityServices.OrderBy(service => service.Item2.Priority);
-
-            return ExecuteOnAllServicesInternal(orderedActiveSystems, orderedRegisteredServices, execute);
+        private bool ExecuteOnAllServices(Action<IMixedRealityService> execute)
+        {
+            return ExecuteOnAllServices(MixedRealityServiceRegistry.GetAllServices(), execute);
         }
 
         private bool ExecuteOnAllServicesReverseOrder(Action<IMixedRealityService> execute)
@@ -1181,24 +1025,7 @@
 
         private IMixedRealityService GetServiceByNameInternal(Type interfaceType, string serviceName)
         {
-<<<<<<< HEAD
-            if (!CanGetService(interfaceType)) { return null; }
-
-            IMixedRealityService service;
-            MixedRealityServiceRegistry.TryGetService(interfaceType, out service, out _, serviceName);
-            if (service != null)
-            {
-                return service;
-            }
-
-            // The interal dictionary of MRTK will eventually be fully deprecated 
-            // and storage access should be done against the MixedRealityServiceRegistry
-            // However, MixedRealityServiceRegistry cannot atm handle IMixedRealityDataProviders and
-            // there is a convoluted API interface for IMixedRealityServiceRegistrar and IMixedRealityDataProviderAccess
-            if (IsCoreSystem(interfaceType))
-=======
             if (typeof(IMixedRealityDataProvider).IsAssignableFrom(interfaceType))
->>>>>>> f8ec1fcc
             {
                 Debug.LogWarning($"Unable to get a service of type {typeof(IMixedRealityDataProvider).Name}.");
                 return null;
