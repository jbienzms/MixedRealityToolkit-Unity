﻿// Copyright (c) Microsoft Corporation. All rights reserved.
// Licensed under the MIT License. See LICENSE in the project root for license information.﻿

using Microsoft.MixedReality.Toolkit.Core.Definitions;
using Microsoft.MixedReality.Toolkit.Core.Definitions.Utilities;
using Microsoft.MixedReality.Toolkit.Core.Managers;
using UnityEditor;
using UnityEngine;

namespace Microsoft.MixedReality.Toolkit.Inspectors.Profiles
{
    [CustomEditor(typeof(MixedRealityConfigurationProfile))]
    public class MixedRealityConfigurationProfileInspector : MixedRealityBaseConfigurationProfileInspector
    {
        private static readonly GUIContent TargetScaleContent = new GUIContent("Target Scale:");

        // Experience properties
        private SerializedProperty targetExperienceScale;
        // Camera properties
        private SerializedProperty enableCameraProfile;
        private SerializedProperty cameraProfile;
        // Input system properties
        private SerializedProperty enableInputSystem;
        private SerializedProperty inputSystemType;
<<<<<<< HEAD
        private SerializedProperty inputSystemProfile;
=======
        private SerializedProperty inputActionsProfile;
        private SerializedProperty pointerProfile;
        private SerializedProperty speechCommandsProfile;
        private SerializedProperty enableTouchScreenInput;
        private SerializedProperty touchScreenInputProfile;
        private SerializedProperty enableControllerMapping;
        private SerializedProperty controllerMappingProfile;
>>>>>>> 32050947
        // Boundary system properties
        private SerializedProperty enableBoundarySystem;
        private SerializedProperty boundarySystemType;
        private SerializedProperty boundaryHeight;
        // Teleport system properties
        private SerializedProperty enableTeleportSystem;
        private SerializedProperty teleportSystemType;
        private SerializedProperty teleportDuration;
        private SerializedProperty boundaryVisualizationProfile;

        private SerializedProperty registeredComponentsProfile;

        private MixedRealityConfigurationProfile configurationProfile;

        private void OnEnable()
        {
            configurationProfile = target as MixedRealityConfigurationProfile;

            // Create The MR Manager if none exists.
            if (!MixedRealityManager.IsInitialized)
            {
                // Search the scene for one, in case we've just hot reloaded the assembly.
                var managerSearch = FindObjectsOfType<MixedRealityManager>();

                if (managerSearch.Length == 0)
                {
                    if (EditorUtility.DisplayDialog(
                        "Attention!",
                        "There is no active Mixed Reality Manager in your scene!\n\nWould you like to create one now?",
                        "Yes",
                        "Later"))
                    {
                        MixedRealityManager.Instance.ActiveProfile = configurationProfile;
                    }
                    else
                    {
                        Debug.LogWarning("No Mixed Reality Manager in your scene.");
                        return;
                    }
                }
            }

            if (!MixedRealityManager.ConfirmInitialized())
            {
                return;
            }

            if (!MixedRealityManager.HasActiveProfile)
            {
                return;
            }

            // Experience configuration
            targetExperienceScale = serializedObject.FindProperty("targetExperienceScale");
            // Camera configuration
            enableCameraProfile = serializedObject.FindProperty("enableCameraProfile");
            cameraProfile = serializedObject.FindProperty("cameraProfile");
            // Input system configuration
            enableInputSystem = serializedObject.FindProperty("enableInputSystem");
            inputSystemType = serializedObject.FindProperty("inputSystemType");
<<<<<<< HEAD
            inputSystemProfile = serializedObject.FindProperty("inputSystemProfile");
=======
            inputActionsProfile = serializedObject.FindProperty("inputActionsProfile");
            pointerProfile = serializedObject.FindProperty("pointerProfile");
            speechCommandsProfile = serializedObject.FindProperty("speechCommandsProfile");
            enableTouchScreenInput = serializedObject.FindProperty("enableTouchScreenInput");
            touchScreenInputProfile = serializedObject.FindProperty("touchScreenInputProfile");
            enableControllerMapping = serializedObject.FindProperty("enableControllerMapping");
            controllerMappingProfile = serializedObject.FindProperty("controllerMappingProfile");
>>>>>>> 32050947
            // Boundary system configuration
            enableBoundarySystem = serializedObject.FindProperty("enableBoundarySystem");
            boundarySystemType = serializedObject.FindProperty("boundarySystemType");
            boundaryHeight = serializedObject.FindProperty("boundaryHeight");
            // Teleport system configuration
            enableTeleportSystem = serializedObject.FindProperty("enableTeleportSystem");
            teleportSystemType = serializedObject.FindProperty("teleportSystemType");
            teleportDuration = serializedObject.FindProperty("teleportDuration");
            boundaryVisualizationProfile = serializedObject.FindProperty("boundaryVisualizationProfile");
            registeredComponentsProfile = serializedObject.FindProperty("registeredComponentsProfile");
        }

        public override void OnInspectorGUI()
        {
            serializedObject.Update();
            RenderMixedRealityToolkitLogo();

            if (!MixedRealityManager.IsInitialized)
            {
                EditorGUILayout.HelpBox("Unable to find Mixed Reality Manager!", MessageType.Error);
                return;
            }

            var previousLabelWidth = EditorGUIUtility.labelWidth;
            EditorGUIUtility.labelWidth = 160f;
            EditorGUI.BeginChangeCheck();
            bool changed = false;

            // Experience configuration
            EditorGUILayout.LabelField("Experience Settings", EditorStyles.boldLabel);

            EditorGUILayout.PropertyField(targetExperienceScale, TargetScaleContent);
            ExperienceScale scale = (ExperienceScale)targetExperienceScale.intValue;
            string scaleDescription = string.Empty;

            switch (scale)
            {
                case ExperienceScale.OrientationOnly:
                    scaleDescription = "The user is stationary. Position data does not change.";
                    break;

                case ExperienceScale.Seated:
                    scaleDescription = "The user is stationary and seated. The origin of the world is at a neutral head-level position.";
                    break;

                case ExperienceScale.Standing:
                    scaleDescription = "The user is stationary and standing. The origin of the world is on the floor, facing forward.";
                    break;

                case ExperienceScale.Room:
                    scaleDescription = "The user is free to move about the room. The origin of the world is on the floor, facing forward. Boundaries are available.";
                    break;

                case ExperienceScale.World:
                    scaleDescription = "The user is free to move about the world. Relies upon knowledge of the environment (Spatial Anchors and Spatial Mapping).";
                    break;
            }

            if (scaleDescription != string.Empty)
            {
                EditorGUILayout.HelpBox(scaleDescription, MessageType.Info);
            }

            // Camera Profile configuration
            GUILayout.Space(12f);
            EditorGUILayout.LabelField("Camera Settings", EditorStyles.boldLabel);
            EditorGUILayout.PropertyField(enableCameraProfile);
<<<<<<< HEAD
=======

>>>>>>> 32050947
            changed |= RenderProfile(cameraProfile);

            // Input System configuration
            GUILayout.Space(12f);
            EditorGUILayout.LabelField("Input System Settings", EditorStyles.boldLabel);
            EditorGUILayout.PropertyField(enableInputSystem);
<<<<<<< HEAD
            EditorGUILayout.PropertyField(inputSystemType);
            changed |= RenderProfile(inputSystemProfile);
=======

            if (enableInputSystem.boolValue)
            {
                EditorGUILayout.PropertyField(inputSystemType);
                changed |= RenderProfile(inputActionsProfile);
                changed |= RenderProfile(pointerProfile);

                changed |= RenderProfile(speechCommandsProfile);

                EditorGUILayout.PropertyField(enableTouchScreenInput);

                if (enableTouchScreenInput.boolValue)
                {
                    changed |= RenderProfile(touchScreenInputProfile);
                }

                EditorGUILayout.PropertyField(enableControllerMapping);

                if (enableControllerMapping.boolValue)
                {
                    changed |= RenderProfile(controllerMappingProfile);
                }
            }
>>>>>>> 32050947

            // Boundary System configuration
            GUILayout.Space(12f);
            EditorGUILayout.LabelField("Boundary System Settings", EditorStyles.boldLabel);
            EditorGUILayout.PropertyField(enableBoundarySystem);
            EditorGUILayout.PropertyField(boundarySystemType);

            // Boundary settings depend on the experience scale
            if (scale == ExperienceScale.Room)
            {
<<<<<<< HEAD
                EditorGUILayout.PropertyField(boundaryHeight);
                changed |= RenderProfile(boundaryVisualizationProfile);
            }
            else
            {
                GUILayout.Space(6f);
                EditorGUILayout.HelpBox("Boundary visualization is only supported in Room scale experiences.", MessageType.Info);
=======
                EditorGUILayout.PropertyField(boundarySystemType);
                EditorGUILayout.PropertyField(boundaryHeight);
                changed |= RenderProfile(boundaryVisualizationProfile);

                // Boundary settings depend on the experience scale
                if (scale != ExperienceScale.Room)
                {
                    GUILayout.Space(6f);
                    EditorGUILayout.HelpBox("Boundary visualization is only supported in Room scale experiences.", MessageType.Info);
                }
>>>>>>> 32050947
            }

            // Teleport System configuration
            GUILayout.Space(12f);
            EditorGUILayout.LabelField("Teleport System Settings", EditorStyles.boldLabel);
            EditorGUILayout.PropertyField(enableTeleportSystem);
            EditorGUILayout.PropertyField(teleportSystemType);
            EditorGUILayout.PropertyField(teleportDuration);

            if (!changed)
            {
                changed = EditorGUI.EndChangeCheck();
            }

            GUILayout.Space(12f);
            changed |= RenderProfile(registeredComponentsProfile);

<<<<<<< HEAD
            if (changed)
=======
            if (!changed)
>>>>>>> 32050947
            {
                changed = EditorGUI.EndChangeCheck();
            }
<<<<<<< HEAD
=======

            EditorGUIUtility.labelWidth = previousLabelWidth;
            serializedObject.ApplyModifiedProperties();

            if (changed)
            {
                EditorApplication.delayCall += () => MixedRealityManager.Instance.ResetConfiguration(configurationProfile);
            }
>>>>>>> 32050947
        }
    }
}<|MERGE_RESOLUTION|>--- conflicted
+++ resolved
@@ -22,17 +22,7 @@
         // Input system properties
         private SerializedProperty enableInputSystem;
         private SerializedProperty inputSystemType;
-<<<<<<< HEAD
         private SerializedProperty inputSystemProfile;
-=======
-        private SerializedProperty inputActionsProfile;
-        private SerializedProperty pointerProfile;
-        private SerializedProperty speechCommandsProfile;
-        private SerializedProperty enableTouchScreenInput;
-        private SerializedProperty touchScreenInputProfile;
-        private SerializedProperty enableControllerMapping;
-        private SerializedProperty controllerMappingProfile;
->>>>>>> 32050947
         // Boundary system properties
         private SerializedProperty enableBoundarySystem;
         private SerializedProperty boundarySystemType;
@@ -93,17 +83,7 @@
             // Input system configuration
             enableInputSystem = serializedObject.FindProperty("enableInputSystem");
             inputSystemType = serializedObject.FindProperty("inputSystemType");
-<<<<<<< HEAD
             inputSystemProfile = serializedObject.FindProperty("inputSystemProfile");
-=======
-            inputActionsProfile = serializedObject.FindProperty("inputActionsProfile");
-            pointerProfile = serializedObject.FindProperty("pointerProfile");
-            speechCommandsProfile = serializedObject.FindProperty("speechCommandsProfile");
-            enableTouchScreenInput = serializedObject.FindProperty("enableTouchScreenInput");
-            touchScreenInputProfile = serializedObject.FindProperty("touchScreenInputProfile");
-            enableControllerMapping = serializedObject.FindProperty("enableControllerMapping");
-            controllerMappingProfile = serializedObject.FindProperty("controllerMappingProfile");
->>>>>>> 32050947
             // Boundary system configuration
             enableBoundarySystem = serializedObject.FindProperty("enableBoundarySystem");
             boundarySystemType = serializedObject.FindProperty("boundarySystemType");
@@ -171,44 +151,15 @@
             GUILayout.Space(12f);
             EditorGUILayout.LabelField("Camera Settings", EditorStyles.boldLabel);
             EditorGUILayout.PropertyField(enableCameraProfile);
-<<<<<<< HEAD
-=======
-
->>>>>>> 32050947
+
             changed |= RenderProfile(cameraProfile);
 
             // Input System configuration
             GUILayout.Space(12f);
             EditorGUILayout.LabelField("Input System Settings", EditorStyles.boldLabel);
             EditorGUILayout.PropertyField(enableInputSystem);
-<<<<<<< HEAD
             EditorGUILayout.PropertyField(inputSystemType);
             changed |= RenderProfile(inputSystemProfile);
-=======
-
-            if (enableInputSystem.boolValue)
-            {
-                EditorGUILayout.PropertyField(inputSystemType);
-                changed |= RenderProfile(inputActionsProfile);
-                changed |= RenderProfile(pointerProfile);
-
-                changed |= RenderProfile(speechCommandsProfile);
-
-                EditorGUILayout.PropertyField(enableTouchScreenInput);
-
-                if (enableTouchScreenInput.boolValue)
-                {
-                    changed |= RenderProfile(touchScreenInputProfile);
-                }
-
-                EditorGUILayout.PropertyField(enableControllerMapping);
-
-                if (enableControllerMapping.boolValue)
-                {
-                    changed |= RenderProfile(controllerMappingProfile);
-                }
-            }
->>>>>>> 32050947
 
             // Boundary System configuration
             GUILayout.Space(12f);
@@ -219,7 +170,6 @@
             // Boundary settings depend on the experience scale
             if (scale == ExperienceScale.Room)
             {
-<<<<<<< HEAD
                 EditorGUILayout.PropertyField(boundaryHeight);
                 changed |= RenderProfile(boundaryVisualizationProfile);
             }
@@ -227,18 +177,6 @@
             {
                 GUILayout.Space(6f);
                 EditorGUILayout.HelpBox("Boundary visualization is only supported in Room scale experiences.", MessageType.Info);
-=======
-                EditorGUILayout.PropertyField(boundarySystemType);
-                EditorGUILayout.PropertyField(boundaryHeight);
-                changed |= RenderProfile(boundaryVisualizationProfile);
-
-                // Boundary settings depend on the experience scale
-                if (scale != ExperienceScale.Room)
-                {
-                    GUILayout.Space(6f);
-                    EditorGUILayout.HelpBox("Boundary visualization is only supported in Room scale experiences.", MessageType.Info);
-                }
->>>>>>> 32050947
             }
 
             // Teleport System configuration
@@ -248,24 +186,13 @@
             EditorGUILayout.PropertyField(teleportSystemType);
             EditorGUILayout.PropertyField(teleportDuration);
 
+            GUILayout.Space(12f);
+            changed |= RenderProfile(registeredComponentsProfile);
+
             if (!changed)
             {
                 changed = EditorGUI.EndChangeCheck();
             }
-
-            GUILayout.Space(12f);
-            changed |= RenderProfile(registeredComponentsProfile);
-
-<<<<<<< HEAD
-            if (changed)
-=======
-            if (!changed)
->>>>>>> 32050947
-            {
-                changed = EditorGUI.EndChangeCheck();
-            }
-<<<<<<< HEAD
-=======
 
             EditorGUIUtility.labelWidth = previousLabelWidth;
             serializedObject.ApplyModifiedProperties();
@@ -274,7 +201,6 @@
             {
                 EditorApplication.delayCall += () => MixedRealityManager.Instance.ResetConfiguration(configurationProfile);
             }
->>>>>>> 32050947
         }
     }
 }