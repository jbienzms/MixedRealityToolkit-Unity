﻿// Copyright (c) Microsoft Corporation. All rights reserved.
// Licensed under the MIT License. See LICENSE in the project root for license information.﻿

using System;
using Microsoft.MixedReality.Toolkit.Core.Definitions.Devices;
using Microsoft.MixedReality.Toolkit.Core.Definitions.Utilities;
using Microsoft.MixedReality.Toolkit.Core.Devices.OpenVR;
using Microsoft.MixedReality.Toolkit.Core.Devices.UnityInput;
using Microsoft.MixedReality.Toolkit.Core.Devices.WindowsMixedReality;
using Microsoft.MixedReality.Toolkit.Core.Extensions;
using Microsoft.MixedReality.Toolkit.Core.Interfaces.Devices;
using Microsoft.MixedReality.Toolkit.Core.Managers;
using System.Collections.Generic;
using System.Linq;
using UnityEditor;
using UnityEngine;
using Object = UnityEngine.Object;

namespace Microsoft.MixedReality.Toolkit.Inspectors.Profiles
{
    [CustomEditor(typeof(MixedRealityControllerMappingProfile))]
    public class MixedRealityControllerMappingProfileInspector : MixedRealityBaseConfigurationProfileInspector
    {
        private struct ControllerRenderProfile
        {
            public SupportedControllerType ControllerType;
            public Handedness Handedness;
            public MixedRealityInteractionMapping[] Interactions;
            public bool UseDefaultModel;
            public Object OverrideModel;

            public ControllerRenderProfile(SupportedControllerType controllerType, Handedness handedness, MixedRealityInteractionMapping[] interactions, bool useDefaultModel, Object overrideModel)
            {
                ControllerType = controllerType;
                Handedness = handedness;
                Interactions = interactions;
                UseDefaultModel = useDefaultModel;
                OverrideModel = overrideModel;
            }
        }

        private const string ModelWarningText = "The Controller model you've specified is missing a IMixedRealityControllerPoseSynchronizer component. Without it the model will not synchronize it's pose with the controller data. Would you like to add one now?";
        private static readonly GUIContent ControllerAddButtonContent = new GUIContent("+ Add a New Controller Definition");
        private static readonly GUIContent ControllerMinusButtonContent = new GUIContent("-", "Remove Controller Template");
        private static readonly GUIContent GenericTypeContent = new GUIContent("Generic Type");

        private static readonly GUIContent[] GenericTypeListContent =
        {
            new GUIContent("Unity Controller"),
            new GUIContent("Open VR Controller")
        };

        private static readonly int[] GenericTypeIds = { 0, 1 };

        private static MixedRealityControllerMappingProfile thisProfile;

        private SerializedProperty mixedRealityControllerMappingProfiles;
        private SerializedProperty renderMotionControllers;
        private SerializedProperty useDefaultModels;
        private SerializedProperty globalLeftHandModel;
        private SerializedProperty globalRightHandModel;
        private float defaultLabelWidth;
        private float defaultFieldWidth;
        private GUIStyle controllerButtonStyle;

        private readonly List<ControllerRenderProfile> controllerRenderList = new List<ControllerRenderProfile>();

        private void OnEnable()
        {
            if (!CheckMixedRealityManager(false))
            {
                return;
            }

            mixedRealityControllerMappingProfiles = serializedObject.FindProperty("mixedRealityControllerMappingProfiles");

            if (!MixedRealityManager.Instance.ActiveProfile.IsInputSystemEnabled ||
                 MixedRealityManager.Instance.ActiveProfile.InputActionsProfile == null)
            {
                return;
            }

            renderMotionControllers = serializedObject.FindProperty("renderMotionControllers");
            useDefaultModels = serializedObject.FindProperty("useDefaultModels");
            globalLeftHandModel = serializedObject.FindProperty("globalLeftHandModel");
            globalRightHandModel = serializedObject.FindProperty("globalRightHandModel");

            thisProfile = target as MixedRealityControllerMappingProfile;
            defaultLabelWidth = EditorGUIUtility.labelWidth;
            defaultFieldWidth = EditorGUIUtility.fieldWidth;
        }

        public override void OnInspectorGUI()
        {
            RenderMixedRealityToolkitLogo();
            if (!CheckMixedRealityManager())
            {
                return;
            }

            if (GUILayout.Button("Back to Configuration Profile"))
            {
                Selection.activeObject = MixedRealityManager.Instance.ActiveProfile;
            }

            EditorGUILayout.Space();
            EditorGUILayout.LabelField("Controller Templates", EditorStyles.boldLabel);
            EditorGUILayout.HelpBox("Controller templates define all the controllers your users will be able to use in your application.\n\n" +
                                    "After defining all your Input Actions, you can then wire them up to hardware sensors, controllers, and other input devices.", MessageType.Info);

            if (!MixedRealityManager.Instance.ActiveProfile.IsInputSystemEnabled)
            {
                EditorGUILayout.HelpBox("No input system is enabled, or you need to specify the type in the main configuration profile.", MessageType.Error);
                return;
            }

            if (MixedRealityManager.Instance.ActiveProfile.InputActionsProfile == null)
            {
                EditorGUILayout.HelpBox("No input actions found, please specify a input action profile in the main configuration.", MessageType.Error);
                return;
            }

            if (controllerButtonStyle == null)
            {
                controllerButtonStyle = new GUIStyle("LargeButton")
                {
                    imagePosition = ImagePosition.ImageAbove,
                    fontStyle = FontStyle.Bold,
                    stretchHeight = true,
                    stretchWidth = true,
                    wordWrap = true,
                    fontSize = 10,
                };
            }

            serializedObject.Update();

            EditorGUIUtility.labelWidth = 152f;
            EditorGUILayout.PropertyField(renderMotionControllers);

            if (renderMotionControllers.boolValue)
            {
                EditorGUILayout.PropertyField(useDefaultModels);

                if (!useDefaultModels.boolValue)
                {
                    EditorGUI.BeginChangeCheck();
                    EditorGUILayout.PropertyField(globalLeftHandModel);
                    EditorGUILayout.PropertyField(globalRightHandModel);

                    if (EditorGUI.EndChangeCheck())
                    {
                        CheckSynchronizer((GameObject)globalLeftHandModel.objectReferenceValue);
                        CheckSynchronizer((GameObject)globalRightHandModel.objectReferenceValue);
                    }
                }
            }

            EditorGUIUtility.labelWidth = defaultLabelWidth;

            RenderControllerProfilesList(mixedRealityControllerMappingProfiles, renderMotionControllers.boolValue);

            serializedObject.ApplyModifiedProperties();
        }

        private static void CheckSynchronizer(GameObject modelPrefab)
        {
            if (modelPrefab == null) { return; }

            var list = modelPrefab.GetComponentsInChildren<IMixedRealityControllerPoseSynchronizer>();

            if (list == null || list.Length == 0)
            {
                if (EditorUtility.DisplayDialog("Warning!", ModelWarningText, "Add Component", "I'll do it Later"))
                {
                    EditorGUIUtility.PingObject(modelPrefab);
                    Selection.activeObject = modelPrefab;
                }
            }
        }

        private void RenderControllerProfilesList(SerializedProperty controllerList, bool renderControllerModels)
        {
            if (thisProfile.MixedRealityControllerMappingProfiles.Length != controllerList.arraySize) { return; }

            EditorGUILayout.Space();

            if (GUILayout.Button(ControllerAddButtonContent, EditorStyles.miniButton))
            {
<<<<<<< HEAD
                AddController(controllerList, typeof(GenericUnityController));
=======
                controllerList.InsertArrayElementAtIndex(controllerList.arraySize);
                var mixedRealityControllerMapping = controllerList.GetArrayElementAtIndex(controllerList.arraySize - 1);
                var mixedRealityControllerMappingId = mixedRealityControllerMapping.FindPropertyRelative("id");
                var mixedRealityControllerMappingDescription = mixedRealityControllerMapping.FindPropertyRelative("description");
                mixedRealityControllerMappingDescription.stringValue = $"Generic Unity Controller {mixedRealityControllerMappingId.intValue = controllerList.arraySize}";
                var mixedRealityControllerHandedness = mixedRealityControllerMapping.FindPropertyRelative("handedness");
                mixedRealityControllerHandedness.intValue = 0;
                var mixedRealityControllerInteractions = mixedRealityControllerMapping.FindPropertyRelative("interactions");
                var useCustomInteractionMappings = mixedRealityControllerMapping.FindPropertyRelative("useCustomInteractionMappings");
                useCustomInteractionMappings.boolValue = true;
                mixedRealityControllerInteractions.ClearArray();
                serializedObject.ApplyModifiedProperties();
                thisProfile.MixedRealityControllerMappingProfiles[controllerList.arraySize - 1].ControllerType.Type = typeof(GenericJoystickController);
>>>>>>> cabf74d1
                return;
            }

            bool reset = false;
            if (controllerRenderList.Count > 0)
            {
                for (var type = 1; type <= (int)SupportedControllerType.TouchScreen; type++)
                {
                    if (controllerRenderList.All(profile => profile.ControllerType != (SupportedControllerType)type))
                    {
                        if ((SupportedControllerType)type == SupportedControllerType.TouchScreen)
                        {
                            AddController(controllerList, typeof(UnityTouchController));
                            reset = true;
                        }
                    }
                }
            }

            controllerRenderList.Clear();
            if (reset) { return; }

            GUILayout.Space(12f);
            GUILayout.BeginVertical();

            for (int i = 0; i < controllerList.arraySize; i++)
            {
                var controllerType = thisProfile.MixedRealityControllerMappingProfiles[i].ControllerType.Type;
                var supportedControllerType = SupportedControllerType.None;
                var mixedRealityControllerMapping = controllerList.GetArrayElementAtIndex(i);
                var controllerHandedness = mixedRealityControllerMapping.FindPropertyRelative("handedness");
                var handedness = (Handedness)controllerHandedness.intValue;
                var interactionsList = mixedRealityControllerMapping.FindPropertyRelative("interactions");
                var useDefaultModel = mixedRealityControllerMapping.FindPropertyRelative("useDefaultModel");
                var controllerModel = mixedRealityControllerMapping.FindPropertyRelative("overrideModel");
                var useCustomInteractionMappings = mixedRealityControllerMapping.FindPropertyRelative("useCustomInteractionMappings");

                if (controllerType == typeof(XboxController))
                {
                    supportedControllerType = SupportedControllerType.Xbox;
                }
                else if (controllerType == typeof(WindowsMixedRealityController) ||
                         controllerType == typeof(WindowsMixedRealityOpenVRMotionController))
                {
                    supportedControllerType = SupportedControllerType.WindowsMixedReality;
                }
                else if (controllerType == typeof(OculusTouchController))
                {
                    supportedControllerType = SupportedControllerType.OculusTouch;
                }
                else if (controllerType == typeof(OculusRemoteController))
                {
                    supportedControllerType = SupportedControllerType.OculusRemote;
                }
                else if (controllerType == typeof(ViveWandController))
                {
                    supportedControllerType = SupportedControllerType.ViveWand;
                }
                else if (controllerType == typeof(GenericOpenVRController))
                {
                    supportedControllerType = SupportedControllerType.GenericOpenVR;
                }
                else if (controllerType == typeof(GenericJoystickController))
                {
                    supportedControllerType = SupportedControllerType.GenericUnity;
                }
                else if (controllerType == typeof(UnityTouchController))
                {
                    supportedControllerType = SupportedControllerType.TouchScreen;
                }

                bool skip = false;

                for (int j = 0; j < controllerRenderList.Count; j++)
                {
                    if (supportedControllerType == SupportedControllerType.GenericOpenVR ||
                        supportedControllerType == SupportedControllerType.GenericUnity)
                    {
                        continue;
                    }

                    if (controllerRenderList[j].ControllerType == supportedControllerType &&
                        controllerRenderList[j].Handedness == handedness)
                    {
                        thisProfile.MixedRealityControllerMappingProfiles[i].SynchronizeInputActions(controllerRenderList[j].Interactions);
                        useDefaultModel.boolValue = controllerRenderList[j].UseDefaultModel;
                        controllerModel.objectReferenceValue = controllerRenderList[j].OverrideModel;
                        serializedObject.ApplyModifiedProperties();
                        skip = true;
                    }
                }

                if (skip) { continue; }

                controllerRenderList.Add(new ControllerRenderProfile(supportedControllerType, handedness, thisProfile.MixedRealityControllerMappingProfiles[i].Interactions, useDefaultModel.boolValue, controllerModel.objectReferenceValue));

                var handednessTitleText = handedness != Handedness.None ? $"{handedness} Hand " : string.Empty;
                var controllerTitle = $"{supportedControllerType.ToString().ToProperCase()} {handednessTitleText}Controller";

                if (useCustomInteractionMappings.boolValue)
                {
                    GUILayout.Space(24f);

                    EditorGUILayout.BeginVertical();
                    EditorGUILayout.BeginHorizontal();

                    EditorGUIUtility.labelWidth = 64f;
                    EditorGUIUtility.fieldWidth = 64f;
                    EditorGUILayout.LabelField(controllerTitle);
                    EditorGUIUtility.fieldWidth = defaultFieldWidth;
                    EditorGUIUtility.labelWidth = defaultLabelWidth;

                    if (GUILayout.Button(ControllerMinusButtonContent, EditorStyles.miniButtonRight, GUILayout.Width(24f)))
                    {
                        controllerList.DeleteArrayElementAtIndex(i);
                        EditorGUILayout.EndHorizontal();
                        GUILayout.EndVertical();
                        return;
                    }

                    EditorGUILayout.EndHorizontal();
                    EditorGUI.indentLevel++;

                    EditorGUIUtility.labelWidth = 128f;
                    EditorGUIUtility.fieldWidth = 64f;

                    EditorGUI.BeginChangeCheck();

                    int currentGenericType = -1;

                    if (controllerType == typeof(GenericJoystickController))
                    {
                        currentGenericType = 0;
                    }

                    if (controllerType == typeof(GenericOpenVRController))
                    {
                        currentGenericType = 1;
                    }

                    Debug.Assert(currentGenericType != -1);

                    currentGenericType = EditorGUILayout.IntPopup(GenericTypeContent, currentGenericType, GenericTypeListContent, GenericTypeIds);

                    if (controllerType != typeof(GenericJoystickController))
                    {
                        EditorGUILayout.PropertyField(controllerHandedness);
                    }

                    if (EditorGUI.EndChangeCheck())
                    {
                        switch (currentGenericType)
                        {
                            case 0:
                                controllerType = typeof(GenericJoystickController);
                                controllerHandedness.intValue = 0;
                                break;
                            case 1:
                                controllerType = typeof(GenericOpenVRController);
                                break;
                        }

                        interactionsList.ClearArray();
                        serializedObject.ApplyModifiedProperties();
                        thisProfile.MixedRealityControllerMappingProfiles[i].ControllerType.Type = controllerType;
                        GUILayout.EndVertical();
                        return;
                    }

                    if (interactionsList.arraySize == 0 && controllerType == typeof(GenericOpenVRController))
                    {
                        thisProfile.MixedRealityControllerMappingProfiles[i].SetDefaultInteractionMapping(true);
                        serializedObject.ApplyModifiedProperties();
                    }

                    if (renderControllerModels && controllerHandedness.intValue != 0)
                    {
                        EditorGUILayout.PropertyField(useDefaultModel);

                        if (!useDefaultModel.boolValue)
                        {
                            EditorGUI.BeginChangeCheck();
                            EditorGUILayout.PropertyField(controllerModel);

                            if (EditorGUI.EndChangeCheck())
                            {
                                CheckSynchronizer((GameObject)controllerModel.objectReferenceValue);
                            }
                        }
                    }

                    EditorGUIUtility.labelWidth = defaultLabelWidth;
                    EditorGUIUtility.fieldWidth = defaultFieldWidth;

                    EditorGUI.indentLevel--;

                    if (GUILayout.Button("Edit Input Action Map"))
                    {
                        ControllerPopupWindow.Show(supportedControllerType, interactionsList, (Handedness)controllerHandedness.intValue);
                    }

                    if (GUILayout.Button("Reset Input Actions"))
                    {
                        interactionsList.ClearArray();
                        serializedObject.ApplyModifiedProperties();
                        thisProfile.MixedRealityControllerMappingProfiles[i].SetDefaultInteractionMapping(true);
                        serializedObject.ApplyModifiedProperties();
                    }

                    EditorGUILayout.EndVertical();
                }
                else
                {
                    if (supportedControllerType == SupportedControllerType.WindowsMixedReality &&
                        handedness == Handedness.None)
                    {
                        controllerTitle = "HoloLens Gestures";
                    }

                    if (handedness != Handedness.Right)
                    {
                        GUILayout.BeginHorizontal();
                    }

                    var buttonContent = new GUIContent(controllerTitle, ControllerMappingLibrary.GetControllerTextureScaled(supportedControllerType, handedness));

                    if (GUILayout.Button(buttonContent, controllerButtonStyle, GUILayout.Height(128f), GUILayout.MinWidth(32f), GUILayout.ExpandWidth(true)))
                    {
                        ControllerPopupWindow.Show(supportedControllerType, interactionsList, (Handedness)controllerHandedness.intValue);
                    }

                    if (handedness != Handedness.Left)
                    {
                        GUILayout.EndHorizontal();
                    }
                }

                GUILayout.Space(8f);
            }

            GUILayout.EndVertical();
        }

        private void AddController(SerializedProperty controllerList, Type controllerType)
        {
            controllerList.InsertArrayElementAtIndex(controllerList.arraySize);
            var index = controllerList.arraySize - 1;
            var mixedRealityControllerMapping = controllerList.GetArrayElementAtIndex(index);
            var mixedRealityControllerMappingId = mixedRealityControllerMapping.FindPropertyRelative("id");
            mixedRealityControllerMappingId.intValue = index;
            var mixedRealityControllerMappingDescription = mixedRealityControllerMapping.FindPropertyRelative("description");
            mixedRealityControllerMappingDescription.stringValue = controllerType.Name;
            var mixedRealityControllerHandedness = mixedRealityControllerMapping.FindPropertyRelative("handedness");
            mixedRealityControllerHandedness.intValue = 0;
            var mixedRealityControllerInteractions = mixedRealityControllerMapping.FindPropertyRelative("interactions");
            var useCustomInteractionMappings = mixedRealityControllerMapping.FindPropertyRelative("useCustomInteractionMappings");
            useCustomInteractionMappings.boolValue = controllerType == typeof(GenericOpenVRController) || controllerType == typeof(GenericUnityController);
            mixedRealityControllerInteractions.ClearArray();
            serializedObject.ApplyModifiedProperties();
            thisProfile.MixedRealityControllerMappingProfiles[index].ControllerType.Type = controllerType;
            thisProfile.MixedRealityControllerMappingProfiles[index].SetDefaultInteractionMapping(true);
        }
    }
}<|MERGE_RESOLUTION|>--- conflicted
+++ resolved
@@ -187,23 +187,7 @@
 
             if (GUILayout.Button(ControllerAddButtonContent, EditorStyles.miniButton))
             {
-<<<<<<< HEAD
-                AddController(controllerList, typeof(GenericUnityController));
-=======
-                controllerList.InsertArrayElementAtIndex(controllerList.arraySize);
-                var mixedRealityControllerMapping = controllerList.GetArrayElementAtIndex(controllerList.arraySize - 1);
-                var mixedRealityControllerMappingId = mixedRealityControllerMapping.FindPropertyRelative("id");
-                var mixedRealityControllerMappingDescription = mixedRealityControllerMapping.FindPropertyRelative("description");
-                mixedRealityControllerMappingDescription.stringValue = $"Generic Unity Controller {mixedRealityControllerMappingId.intValue = controllerList.arraySize}";
-                var mixedRealityControllerHandedness = mixedRealityControllerMapping.FindPropertyRelative("handedness");
-                mixedRealityControllerHandedness.intValue = 0;
-                var mixedRealityControllerInteractions = mixedRealityControllerMapping.FindPropertyRelative("interactions");
-                var useCustomInteractionMappings = mixedRealityControllerMapping.FindPropertyRelative("useCustomInteractionMappings");
-                useCustomInteractionMappings.boolValue = true;
-                mixedRealityControllerInteractions.ClearArray();
-                serializedObject.ApplyModifiedProperties();
-                thisProfile.MixedRealityControllerMappingProfiles[controllerList.arraySize - 1].ControllerType.Type = typeof(GenericJoystickController);
->>>>>>> cabf74d1
+                AddController(controllerList, typeof(GenericJoystickController));
                 return;
             }
 
@@ -460,7 +444,7 @@
             mixedRealityControllerHandedness.intValue = 0;
             var mixedRealityControllerInteractions = mixedRealityControllerMapping.FindPropertyRelative("interactions");
             var useCustomInteractionMappings = mixedRealityControllerMapping.FindPropertyRelative("useCustomInteractionMappings");
-            useCustomInteractionMappings.boolValue = controllerType == typeof(GenericOpenVRController) || controllerType == typeof(GenericUnityController);
+            useCustomInteractionMappings.boolValue = controllerType == typeof(GenericOpenVRController) || controllerType == typeof(GenericJoystickController);
             mixedRealityControllerInteractions.ClearArray();
             serializedObject.ApplyModifiedProperties();
             thisProfile.MixedRealityControllerMappingProfiles[index].ControllerType.Type = controllerType;
