﻿// Copyright (c) Microsoft Corporation. All rights reserved.
// Licensed under the MIT License. See LICENSE in the project root for license information.

using Microsoft.MixedReality.Toolkit.Core.Attributes;
using Microsoft.MixedReality.Toolkit.Core.Definitions.BoundarySystem;
using Microsoft.MixedReality.Toolkit.Core.Definitions.InputSystem;
using Microsoft.MixedReality.Toolkit.Core.Definitions.Utilities;
using Microsoft.MixedReality.Toolkit.Core.Interfaces;
using Microsoft.MixedReality.Toolkit.Core.Interfaces.BoundarySystem;
using Microsoft.MixedReality.Toolkit.Core.Interfaces.InputSystem;
using Microsoft.MixedReality.Toolkit.Core.Interfaces.TeleportSystem;
using System;
using System.Collections.Generic;
using Microsoft.MixedReality.Toolkit.Core.Interfaces.Devices;
using Microsoft.MixedReality.Toolkit.Core.Managers;
using UnityEngine;

namespace Microsoft.MixedReality.Toolkit.Core.Definitions
{
    /// <summary>
    /// Configuration profile settings for the Mixed Reality Toolkit.
    /// </summary>
    [CreateAssetMenu(menuName = "Mixed Reality Toolkit/Mixed Reality Configuration Profile", fileName = "MixedRealityConfigurationProfile", order = (int)CreateProfileMenuItemIndices.Configuration)]
    public class MixedRealityConfigurationProfile : ScriptableObject, ISerializationCallbackReceiver
    {
        #region Manager Registry properties

        [SerializeField]
        private SystemType[] initialManagerTypes = null;

        /// <summary>
        /// Dictionary list of active managers used by the Mixed Reality Manager at runtime
        /// </summary>
        public Dictionary<Type, IMixedRealityManager> ActiveManagers { get; } = new Dictionary<Type, IMixedRealityManager>();

        #endregion Manager Registry properties

        #region Mixed Reality Manager configurable properties

        [SerializeField]
        [Tooltip("The scale of the Mixed Reality experience.")]
        private ExperienceScale targetExperienceScale = ExperienceScale.Room;

        /// <summary>
        /// The desired the scale of the experience.
        /// </summary>
        public ExperienceScale TargetExperienceScale
        {
            get { return targetExperienceScale; }
            set { targetExperienceScale = value; }
        }

        [SerializeField]
        [Tooltip("Enable the Camera Profile on Startup.")]
        private bool enableCameraProfile = false;

        /// <summary>
        /// Enable and configure the Camera Profile for the Mixed Reality Toolkit
        /// </summary>
        public bool IsCameraProfileEnabled
        {
            get
            {
                return CameraProfile != null && enableCameraProfile;
            }

            private set { enableCameraProfile = value; }
        }

        [SerializeField]
        [Tooltip("Camera profile.")]
        private MixedRealityCameraProfile cameraProfile;

        /// <summary>
        /// Profile for customizing your camera and quality settings based on if your 
        /// head mounted display (HMD) is a transparent device or an occluded device.
        /// </summary>
        public MixedRealityCameraProfile CameraProfile
        {
            get { return cameraProfile; }
            private set { cameraProfile = value; }
        }

        [SerializeField]
        [Tooltip("Enable the Input System on Startup.")]
        private bool enableInputSystem = false;

        /// <summary>
        /// Enable and configure the Input System component for the Mixed Reality Toolkit
        /// </summary>
        public bool IsInputSystemEnabled
        {
            get
            {
                return inputSystemProfile != null && inputSystemType != null && inputSystemType.Type != null && enableInputSystem;
            }
            private set { enableInputSystem = value; }
        }

        [SerializeField]
<<<<<<< HEAD
        [Tooltip("Input System Action Mapping profile for wiring up Controller input to Actions.")]
        private MixedRealityInputSystemProfile inputSystemProfile;

        /// <summary>
        /// Input System Action Mapping profile for wiring up Controller input to Actions.
=======
        [Tooltip("Input System profile for setting wiring up events and actions to input devices.")]
        private MixedRealityInputSystemProfile inputSystemProfile;

        /// <summary>
        /// Input System profile for setting wiring up events and actions to input devices.
>>>>>>> f2ed5c9d
        /// </summary>
        public MixedRealityInputSystemProfile InputSystemProfile
        {
            get { return inputSystemProfile; }
            private set { inputSystemProfile = value; }
        }

        [SerializeField]
        [Tooltip("Input System Class to instantiate at runtime.")]
        [Implements(typeof(IMixedRealityInputSystem), TypeGrouping.ByNamespaceFlat)]
        private SystemType inputSystemType;

        /// <summary>
        /// Input System Script File to instantiate at runtime.
        /// </summary>
        public SystemType InputSystemType
        {
            get { return inputSystemType; }
            private set { inputSystemType = value; }
        }

        [SerializeField]
        [Tooltip("Enable the Boundary on Startup")]
        private bool enableBoundarySystem = false;

        /// <summary>
        /// Enable and configure the boundary system.
        /// </summary>
        public bool IsBoundarySystemEnabled
        {
            get { return boundarySystemType != null && boundarySystemType.Type != null && enableBoundarySystem; }
            private set { enableInputSystem = value; }
        }

        [SerializeField]
        [Tooltip("Boundary System Class to instantiate at runtime.")]
        [Implements(typeof(IMixedRealityBoundarySystem), TypeGrouping.ByNamespaceFlat)]
        private SystemType boundarySystemType;

        /// <summary>
        /// Boundary System Script File to instantiate at runtime.
        /// </summary>
        public SystemType BoundarySystemSystemType
        {
            get { return boundarySystemType; }
            private set { boundarySystemType = value; }
        }

        [SerializeField]
        [Tooltip("The approximate height of the play space, in meters.")]
        private float boundaryHeight = 3.0f;

        /// <summary>
        /// The developer defined height of the boundary, in meters.
        /// </summary>
        /// <remarks>
        /// The BoundaryHeight property is used to create a three dimensional volume for the play space.
        /// </remarks>
        public float BoundaryHeight => boundaryHeight;

        [SerializeField]
        [Tooltip("Profile for wiring up boundary visualization assets.")]
        private MixedRealityBoundaryVisualizationProfile boundaryVisualizationProfile;

        /// <summary>
        /// Active profile for controller mapping configuration
        /// </summary>
        public MixedRealityBoundaryVisualizationProfile BoundaryVisualizationProfile
        {
            get { return boundaryVisualizationProfile; }
            private set { boundaryVisualizationProfile = value; }
        }

        [SerializeField]
        [Tooltip("Enable the Teleport System on Startup")]
        private bool enableTeleportSystem = false;

        /// <summary>
        /// Enable and configure the boundary system.
        /// </summary>
        public bool IsTeleportSystemEnabled
        {
            get { return teleportSystemType != null && teleportSystemType.Type != null && enableTeleportSystem; }
            private set { enableTeleportSystem = value; }
        }

        [SerializeField]
        [Tooltip("Boundary System Class to instantiate at runtime.")]
        [Implements(typeof(IMixedRealityTeleportSystem), TypeGrouping.ByNamespaceFlat)]
        private SystemType teleportSystemType;

        /// <summary>
        /// Boundary System Script File to instantiate at runtime.
        /// </summary>
        public SystemType TeleportSystemSystemType
        {
            get { return teleportSystemType; }
            private set { teleportSystemType = value; }
        }

        [SerializeField]
        [Tooltip("The duration of the teleport in seconds.")]
        private float teleportDuration = 0.25f;

        /// <summary>
        /// The duration of the teleport in seconds.
        /// </summary>
        public float TeleportDuration
        {
            get { return teleportDuration; }
            set { teleportDuration = value; }
        }

        [SerializeField]
        [Tooltip("All the additional non-required systems, features, and managers registered with the Mixed Reality Manager.")]
        private MixedRealityRegisteredComponentsProfile registeredComponentsProfile;

        /// <summary>
        /// All the additional non-required systems, features, and managers registered with the Mixed Reality Manager.
        /// </summary>
        public MixedRealityRegisteredComponentsProfile RegisteredComponentsProfile => registeredComponentsProfile;

        #endregion Mixed Reality Manager configurable properties

        #region ISerializationCallbackReceiver Implementation

        /// <inheritdoc />
        void ISerializationCallbackReceiver.OnBeforeSerialize()
        {
            var count = ActiveManagers.Count;
            initialManagerTypes = new SystemType[count];

            foreach (var manager in ActiveManagers)
            {
                --count;
                initialManagerTypes[count] = new SystemType(manager.Value.GetType());
            }
        }

        /// <inheritdoc />
        void ISerializationCallbackReceiver.OnAfterDeserialize()
        {
            if (ActiveManagers.Count == 0)
            {
                for (int i = 0; i < initialManagerTypes?.Length; i++)
                {
                    ActiveManagers.Add(initialManagerTypes[i], Activator.CreateInstance(initialManagerTypes[i]) as IMixedRealityManager);
                }
            }
        }
    }
    #endregion  ISerializationCallbackReceiver Implementation
}<|MERGE_RESOLUTION|>--- conflicted
+++ resolved
@@ -11,8 +11,6 @@
 using Microsoft.MixedReality.Toolkit.Core.Interfaces.TeleportSystem;
 using System;
 using System.Collections.Generic;
-using Microsoft.MixedReality.Toolkit.Core.Interfaces.Devices;
-using Microsoft.MixedReality.Toolkit.Core.Managers;
 using UnityEngine;
 
 namespace Microsoft.MixedReality.Toolkit.Core.Definitions
@@ -98,19 +96,11 @@
         }
 
         [SerializeField]
-<<<<<<< HEAD
-        [Tooltip("Input System Action Mapping profile for wiring up Controller input to Actions.")]
-        private MixedRealityInputSystemProfile inputSystemProfile;
-
-        /// <summary>
-        /// Input System Action Mapping profile for wiring up Controller input to Actions.
-=======
         [Tooltip("Input System profile for setting wiring up events and actions to input devices.")]
         private MixedRealityInputSystemProfile inputSystemProfile;
 
         /// <summary>
         /// Input System profile for setting wiring up events and actions to input devices.
->>>>>>> f2ed5c9d
         /// </summary>
         public MixedRealityInputSystemProfile InputSystemProfile
         {
