--- conflicted
+++ resolved
@@ -195,7 +195,6 @@
         }
 
         [SerializeField]
-<<<<<<< HEAD
         [Tooltip("Enable the Spatial Awareness system on Startup")]
         private bool enableSpatialAwarenessSystem = false;
 
@@ -233,7 +232,9 @@
         {
             get { return spatialAwarenessProfile; }
             private set { spatialAwarenessProfile = value; }
-=======
+        }
+
+        [SerializeField]
         [Tooltip("Profile for wiring up diagnostic assets.")]
         private MixedRealityDiagnosticsProfile diagnosticsSystemProfile;
 
@@ -268,7 +269,6 @@
         {
             get { return diagnosticsSystemType; }
             private set { diagnosticsSystemType = value; }
->>>>>>> c3e7353c
         }
 
         [SerializeField]
