--- conflicted
+++ resolved
@@ -217,7 +217,6 @@
         }
 
         [SerializeField]
-<<<<<<< HEAD
         [Tooltip("Enable the Spatial Awareness system on Startup")]
         private bool enableSpatialAwarenessSystem = false;
 
@@ -238,7 +237,7 @@
         /// <summary>
         /// Boundary System Script File to instantiate at runtime.
         /// </summary>
-        public SystemType SpatialAwarenessSystemType
+        public SystemType SpatialAwarenessSystemSystemType
         {
             get { return spatialAwarenessSystemType; }
             private set { spatialAwarenessSystemType = value; }
@@ -256,15 +255,19 @@
             get { return spatialAwarenessProfile; }
             private set { spatialAwarenessProfile = value; }
         }
-=======
+
+        [SerializeField]
         [Tooltip("All the additional non-required systems, features, and managers registered with the Mixed Reality Manager.")]
-        private MixedRealityRegisteredComponentsProfile registeredComponentsProfile = null;
+        private MixedRealityRegisteredComponentsProfile registeredComponentsProfile;
 
         /// <summary>
         /// All the additional non-required systems, features, and managers registered with the Mixed Reality Manager.
         /// </summary>
-        public MixedRealityRegisteredComponentsProfile RegisteredComponentsProfile => registeredComponentsProfile;
->>>>>>> 4deb0383
+        public MixedRealityRegisteredComponentsProfile RegisteredComponentsProfile
+        {
+            get { return registeredComponentsProfile; }
+            private set { registeredComponentsProfile = value; }
+        }
 
         #endregion Mixed Reality Manager configurable properties
 
