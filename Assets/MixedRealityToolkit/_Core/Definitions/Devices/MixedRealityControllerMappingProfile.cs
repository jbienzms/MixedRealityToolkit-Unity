﻿// Copyright (c) Microsoft Corporation. All rights reserved.
// Licensed under the MIT License. See LICENSE in the project root for license information.

using Microsoft.MixedReality.Toolkit.Core.Definitions.Utilities;
using Microsoft.MixedReality.Toolkit.Core.Devices.OpenVR;
using Microsoft.MixedReality.Toolkit.Core.Devices.UnityInput;
using Microsoft.MixedReality.Toolkit.Core.Devices.WindowsMixedReality;
using UnityEngine;

namespace Microsoft.MixedReality.Toolkit.Core.Definitions.Devices
{
<<<<<<< HEAD
    [CreateAssetMenu(menuName = "Mixed Reality Toolkit/Mixed Reality Controller Mapping Profile", fileName = "MixedRealityControllerMappingProfile", order = (int)CreateProfileMenuItemIndices.ControllerMapping)]
    public class MixedRealityControllerMappingProfile : ScriptableObject
=======
    [CreateAssetMenu(menuName = "Mixed Reality Toolkit/Mixed Reality Controller Configuration Profile", fileName = "MixedRealityControllerConfigurationProfile", order = (int)CreateProfileMenuItemIndices.Controller)]
    public class MixedRealityControllerMappingProfile : BaseMixedRealityProfile
>>>>>>> 1a50143b
    {
        [SerializeField]
        [Tooltip("The list of controller templates your application can use.")]
        private MixedRealityControllerMapping[] mixedRealityControllerMappingProfiles =
        {
            new MixedRealityControllerMapping("Mouse Input", typeof(MouseController), Handedness.Any),
            new MixedRealityControllerMapping("Touch Screen Input", typeof(UnityTouchController), Handedness.Any),
            new MixedRealityControllerMapping("Xbox Controller", typeof(XboxController)),
            new MixedRealityControllerMapping("Windows Mixed Reality Motion Controller Left", typeof(WindowsMixedRealityController), Handedness.Left),
            new MixedRealityControllerMapping("Windows Mixed Reality Motion Controller Right", typeof(WindowsMixedRealityController), Handedness.Right),
            new MixedRealityControllerMapping("Open VR Motion Controller Left", typeof(WindowsMixedRealityOpenVRMotionController), Handedness.Left),
            new MixedRealityControllerMapping("Open VR Motion Controller Right", typeof(WindowsMixedRealityOpenVRMotionController), Handedness.Right),
            new MixedRealityControllerMapping("Windows Mixed Reality Hand Gestures", typeof(WindowsMixedRealityController)),
            new MixedRealityControllerMapping("Vive Wand Controller Left", typeof(ViveWandController), Handedness.Left),
            new MixedRealityControllerMapping("Vive Wand Controller Right", typeof(ViveWandController), Handedness.Right),
            new MixedRealityControllerMapping("Oculus Touch Controller Left", typeof(OculusTouchController), Handedness.Left),
            new MixedRealityControllerMapping("Oculus Touch Controller Right", typeof(OculusTouchController), Handedness.Right),
            new MixedRealityControllerMapping("Oculus Remote Controller", typeof(OculusRemoteController)),
            new MixedRealityControllerMapping("Generic OpenVR Controller Left", typeof(GenericOpenVRController), Handedness.Left, true),
            new MixedRealityControllerMapping("Generic OpenVR Controller Right", typeof(GenericOpenVRController), Handedness.Right, true),
        };

        public MixedRealityControllerMapping[] MixedRealityControllerMappingProfiles => mixedRealityControllerMappingProfiles;


        private void Awake()
        {
            for (int i = 0; i < mixedRealityControllerMappingProfiles.Length; i++)
            {
                mixedRealityControllerMappingProfiles[i].SetDefaultInteractionMapping();
            }
        }
    }
}<|MERGE_RESOLUTION|>--- conflicted
+++ resolved
@@ -9,13 +9,8 @@
 
 namespace Microsoft.MixedReality.Toolkit.Core.Definitions.Devices
 {
-<<<<<<< HEAD
     [CreateAssetMenu(menuName = "Mixed Reality Toolkit/Mixed Reality Controller Mapping Profile", fileName = "MixedRealityControllerMappingProfile", order = (int)CreateProfileMenuItemIndices.ControllerMapping)]
-    public class MixedRealityControllerMappingProfile : ScriptableObject
-=======
-    [CreateAssetMenu(menuName = "Mixed Reality Toolkit/Mixed Reality Controller Configuration Profile", fileName = "MixedRealityControllerConfigurationProfile", order = (int)CreateProfileMenuItemIndices.Controller)]
     public class MixedRealityControllerMappingProfile : BaseMixedRealityProfile
->>>>>>> 1a50143b
     {
         [SerializeField]
         [Tooltip("The list of controller templates your application can use.")]
