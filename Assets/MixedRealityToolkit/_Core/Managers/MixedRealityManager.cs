--- conflicted
+++ resolved
@@ -127,45 +127,27 @@
             activeDevice = new WindowsMixedRealityDevice();
             #endregion ActiveSDK Discovery
 
-<<<<<<< HEAD
             #region Managers Registration
 
-            //If the Mixed Reality Manager is not configured, stop.
-            if (ActiveProfile == null)
-            {
-                Debug.LogError("No Mixed Reality Configuration Profile found, cannot initialize the Mixed Reality Manager");
-                return;
-            }
-=======
+            //If the Input system has been selected for initialization in the Active profile, enable it in the project
+            if (ActiveProfile.EnableInputSystem)
+            {
+                //Enable Input (example initializer)
+                AddManager(typeof(IMixedRealityInputSystem), Activator.CreateInstance(ActiveProfile.InputSystemType) as IMixedRealityInputSystem);
+            }
+
+            //If the Boundary system has been selected for initialization in the Active profile, enable it in the project
+            if (ActiveProfile.EnableBoundarySystem)
+            {
+                //Enable Boundary (example initializer)
+                AddManager(typeof(IMixedRealityBoundarySystem), new MixedRealityBoundaryManager());
+            }
+
+            #endregion Managers Registration
+
             #region SDK Initialization
             // TODO Microsoft.MixedReality.Toolkit - SDK Initialization
-            #endregion SDK Initialization
-
-            #region  Managers Registration
->>>>>>> cca3e7ce
-
-            //If the Input system has been selected for initialization in the Active profile, enable it in the project
-            if (ActiveProfile.EnableInputSystem)
-            {
-                //Enable Input (example initializer)
-                AddManager(typeof(IMixedRealityInputSystem), Activator.CreateInstance(ActiveProfile.InputSystemType) as IMixedRealityInputSystem);
-            }
-
-            //If the Boundary system has been selected for initialization in the Active profile, enable it in the project
-            if (ActiveProfile.EnableBoundarySystem)
-            {
-                //Enable Boundary (example initializer)
-                AddManager(typeof(IMixedRealityBoundarySystem), new MixedRealityBoundaryManager());
-            }
-
-            #endregion Managers Registration
-
-            #region SDK Initialization
-            // TODO Microsoft.MixedReality.Toolkit - SDK Initialization
-<<<<<<< HEAD
             activeDevice.Initialize();
-=======
->>>>>>> cca3e7ce
             #endregion SDK Initialization
 
             #region Managers Initialization
@@ -365,6 +347,8 @@
 
         #region Manager Container Management
 
+        #region Individual Manager Management
+
         /// <summary>
         /// Add a new manager to the Mixed Reality Manager active Manager registry.
         /// </summary>
@@ -454,6 +438,155 @@
             }
             return manager;
         }
+
+        /// <summary>
+        /// Remove all managers from the Mixed Reality Manager active manager registry for a given type
+        /// </summary>
+        /// <param name="type">The interface type for the system to be removed.  E.G. InputSystem, BoundarySystem</param>
+        public void RemoveManager(Type type)
+        {
+            if (type == null) { throw new ArgumentNullException(nameof(type)); }
+
+            if (IsCoreManagerType(type))
+            {
+                ActiveProfile.ActiveManagers.Remove(type);
+            }
+            else
+            {
+                MixedRealityComponents.RemoveAll(tuple => tuple.Item1.Name == type.Name);
+            }
+        }
+
+        /// <summary>
+        /// Remove managers from the Mixed Reality Manager active manager registry for a given type and name
+        /// Name is only supported for Mixed Reality runtime components
+        /// </summary>
+        /// <param name="type">The interface type for the system to be removed.  E.G. InputSystem, BoundarySystem</param>
+        /// <param name="managerName">The name of the manager to be removed. (Only for runtime components) </param>
+        public void RemoveManager(Type type, string managerName)
+        {
+            if (type == null) { throw new ArgumentNullException(nameof(type)); }
+            if (string.IsNullOrEmpty(managerName)) { throw new ArgumentNullException(nameof(managerName)); }
+
+            if (IsCoreManagerType(type))
+            {
+                ActiveProfile.ActiveManagers.Remove(type);
+            }
+            else
+            {
+                MixedRealityComponents.RemoveAll(t => t.Item1.Name == type.Name && t.Item2.Name == managerName);
+            }
+        }
+
+        /// <summary>
+        /// Disable all managers in the Mixed Reality Manager active manager registry for a given type
+        /// </summary>
+        /// <param name="type">The interface type for the system to be removed.  E.G. InputSystem, BoundarySystem</param>
+        public void DisableManager(Type type)
+        {
+            if (type == null) { throw new ArgumentNullException(nameof(type)); }
+
+            if (IsCoreManagerType(type))
+            {
+                GetManager(type).Disable();
+            }
+            else
+            {
+                foreach (var manager in GetManagers(type))
+                {
+                    manager.Disable();
+                }
+            }
+        }
+
+        /// <summary>
+        /// Disable a specific manager from the Mixed Reality Manager active manager registry
+        /// </summary>
+        /// <param name="type">The interface type for the system to be removed.  E.G. InputSystem, BoundarySystem</param>
+        /// <param name="managerName">Name of the specific manager</param>
+        public void DisableManager(Type type, string managerName)
+        {
+            if (type == null) { throw new ArgumentNullException(nameof(type)); }
+            if (string.IsNullOrEmpty(managerName)) { throw new ArgumentNullException(nameof(managerName)); }
+
+            if (IsCoreManagerType(type))
+            {
+                GetManager(type).Disable();
+            }
+            else
+            {
+                foreach (var manager in GetManagers(type, managerName))
+                {
+                    manager.Disable();
+                }
+            }
+        }
+
+        /// <summary>
+        /// Enable all managers in the Mixed Reality Manager active manager registry for a given type
+        /// </summary>
+        /// <param name="type">The interface type for the system to be removed.  E.G. InputSystem, BoundarySystem</param>
+        public void EnableManager(Type type)
+        {
+            if (type == null) { throw new ArgumentNullException(nameof(type)); }
+
+            if (IsCoreManagerType(type))
+            {
+                GetManager(type).Enable();
+            }
+            else
+            {
+                foreach (var manager in GetManagers(type))
+                {
+                    manager.Enable();
+                }
+            }
+        }
+
+        /// <summary>
+        /// Enable a specific manager from the Mixed Reality Manager active manager registry
+        /// </summary>
+        /// <param name="type">The interface type for the system to be removed.  E.G. InputSystem, BoundarySystem</param>
+        /// <param name="managerName">Name of the specific manager</param>
+        public void EnableManager(Type type, string managerName)
+        {
+            if (type == null) { throw new ArgumentNullException(nameof(type)); }
+            if (string.IsNullOrEmpty(managerName)) { throw new ArgumentNullException(nameof(managerName)); }
+
+            if (IsCoreManagerType(type))
+            {
+                GetManager(type).Enable();
+            }
+            else
+            {
+                foreach (var manager in GetManagers(type, managerName))
+                {
+                    manager.Enable();
+                }
+            }
+        }
+
+        /// <summary>
+        /// Generic function used to retrieve a manager from the Mixed Reality Manager active manager registry
+        /// </summary>
+        /// <typeparam name="T">The interface type for the system to be retrieved.  E.G. InputSystem, BoundarySystem.
+        /// *Note type should be the Interface of the system to be retrieved and not the class itself</typeparam>
+        /// <returns>The instance of the manager class that is registered with the selected Interface</returns>
+        public T GetManager<T>() where T : IMixedRealityManager
+        {
+            var manager = GetManager(typeof(T));
+
+            if (manager == null)
+            {
+                return default(T);
+            }
+
+            return (T)manager;
+        }
+
+        #endregion Individual Manager Management
+
+        #region Multiple Managers Management
 
         /// <summary>
         /// Retrieve all managers from the Mixed Reality Manager active manager registry for a given type and an optional name
@@ -523,45 +656,6 @@
             return managers;
         }
 
-        /// <summary>
-        /// Remove all managers from the Mixed Reality Manager active manager registry for a given type
-        /// </summary>
-        /// <param name="type">The interface type for the system to be removed.  E.G. InputSystem, BoundarySystem</param>
-        public void RemoveManager(Type type)
-        {
-            if (type == null) { throw new ArgumentNullException(nameof(type)); }
-
-            if (IsCoreManagerType(type))
-            {
-                ActiveProfile.ActiveManagers.Remove(type);
-            }
-            else
-            {
-                MixedRealityComponents.RemoveAll(tuple => tuple.Item1.Name == type.Name);
-            }
-        }
-
-        /// <summary>
-        /// Remove managers from the Mixed Reality Manager active manager registry for a given type and name
-        /// Name is only supported for Mixed Reality runtime components
-        /// </summary>
-        /// <param name="type">The interface type for the system to be removed.  E.G. InputSystem, BoundarySystem</param>
-        /// <param name="managerName">The name of the manager to be removed. (Only for runtime components) </param>
-        public void RemoveManager(Type type, string managerName)
-        {
-            if (type == null) { throw new ArgumentNullException(nameof(type)); }
-            if (string.IsNullOrEmpty(managerName)) { throw new ArgumentNullException(nameof(managerName)); }
-
-            if (IsCoreManagerType(type))
-            {
-                ActiveProfile.ActiveManagers.Remove(type);
-            }
-            else
-            {
-                MixedRealityComponents.RemoveAll(t => t.Item1.Name == type.Name && t.Item2.Name == managerName);
-            }
-        }
-
         private void InitializeAllManagers()
         {
             if (ActiveProfile == null) { return; }
@@ -579,7 +673,24 @@
             }
         }
 
-        private void UpdateAllManagers()
+        private void ResetAllManagers()
+        {
+            if (ActiveProfile == null) { return; }
+
+            // Reset all active managers in the registry
+            foreach (var manager in ActiveProfile.ActiveManagers)
+            {
+                manager.Value.Reset();
+            }
+
+            // Reset all registered runtime components
+            foreach (var manager in MixedRealityComponents)
+            {
+                manager.Item2.Reset();
+            }
+        }
+
+        private void EnableAllManagers()
         {
             //If the Mixed Reality Manager is not configured, stop.
             if (ActiveProfile == null)
@@ -587,6 +698,27 @@
                 return;
             }
 
+            // Enable all active managers in the registry
+            foreach (var manager in ActiveProfile.ActiveManagers)
+            {
+                manager.Value.Enable();
+            }
+
+            // Enable all registered runtime components
+            foreach (var manager in MixedRealityComponents)
+            {
+                manager.Item2.Enable();
+            }
+        }
+
+        private void UpdateAllManagers()
+        {
+            //If the Mixed Reality Manager is not configured, stop.
+            if (ActiveProfile == null)
+            {
+                return;
+            }
+
             // Update manager registry
             foreach (var manager in ActiveProfile.ActiveManagers)
             {
@@ -600,95 +732,7 @@
             }
         }
 
-        /// <summary>
-        /// Disable all managers in the Mixed Reality Manager active manager registry for a given type
-        /// </summary>
-        /// <param name="type">The interface type for the system to be removed.  E.G. InputSystem, BoundarySystem</param>
-        public void DisableManager(Type type)
-        {
-            if (type == null) { throw new ArgumentNullException(nameof(type)); }
-
-            if (IsCoreManagerType(type))
-            {
-                GetManager(type).Disable();
-            }
-            else
-            {
-                foreach (var manager in GetManagers(type))
-                {
-                    manager.Disable();
-                }
-            }
-        }
-
-        /// <summary>
-        /// Disable a specific manager from the Mixed Reality Manager active manager registry
-        /// </summary>
-        /// <param name="type">The interface type for the system to be removed.  E.G. InputSystem, BoundarySystem</param>
-        /// <param name="managerName">Name of the specific manager</param>
-        public void DisableManager(Type type, string managerName)
-        {
-            if (type == null) { throw new ArgumentNullException(nameof(type)); }
-            if (string.IsNullOrEmpty(managerName)) { throw new ArgumentNullException(nameof(managerName)); }
-
-            if (IsCoreManagerType(type))
-            {
-                GetManager(type).Disable();
-            }
-            else
-            {
-                foreach (var manager in GetManagers(type, managerName))
-                {
-                    manager.Disable();
-                }
-            }
-        }
-
-        /// <summary>
-        /// Enable all managers in the Mixed Reality Manager active manager registry for a given type
-        /// </summary>
-        /// <param name="type">The interface type for the system to be removed.  E.G. InputSystem, BoundarySystem</param>
-        public void EnableManager(Type type)
-        {
-            if (type == null) { throw new ArgumentNullException(nameof(type)); }
-
-            if (IsCoreManagerType(type))
-            {
-                GetManager(type).Enable();
-            }
-            else
-            {
-                foreach (var manager in GetManagers(type))
-                {
-                    manager.Enable();
-                }
-            }
-        }
-
-        /// <summary>
-        /// Enable a specific manager from the Mixed Reality Manager active manager registry
-        /// </summary>
-        /// <param name="type">The interface type for the system to be removed.  E.G. InputSystem, BoundarySystem</param>
-        /// <param name="managerName">Name of the specific manager</param>
-        public void EnableManager(Type type, string managerName)
-        {
-            if (type == null) { throw new ArgumentNullException(nameof(type)); }
-            if (string.IsNullOrEmpty(managerName)) { throw new ArgumentNullException(nameof(managerName)); }
-
-            if (IsCoreManagerType(type))
-            {
-                GetManager(type).Enable();
-            }
-            else
-            {
-                foreach (var manager in GetManagers(type, managerName))
-                {
-                    manager.Enable();
-                }
-            }
-        }
-
-        private void EnableAllManagers()
+        private void DisableAllManagers()
         {
             //If the Mixed Reality Manager is not configured, stop.
             if (ActiveProfile == null)
@@ -696,37 +740,20 @@
                 return;
             }
 
-            // Enable all active managers in the registry
+            // Disable all active managers in the registry
             foreach (var manager in ActiveProfile.ActiveManagers)
             {
-                manager.Value.Enable();
-            }
-
-            // Enable all registered runtime components
+                manager.Value.Disable();
+            }
+
+            // Disable all registered runtime components
             foreach (var manager in MixedRealityComponents)
             {
-                manager.Item2.Enable();
-            }
-        }
-
-        private void ResetAllManagers()
-        {
-            if (ActiveProfile == null) { return; }
-
-            // Reset all active managers in the registry
-            foreach (var manager in ActiveProfile.ActiveManagers)
-            {
-                manager.Value.Reset();
-            }
-
-            // Reset all registered runtime components
-            foreach (var manager in MixedRealityComponents)
-            {
-                manager.Item2.Reset();
-            }
-        }
-
-        private void DisableAllManagers()
+                manager.Item2.Disable();
+            }
+        }
+
+        private void DestroyAllManagers()
         {
             //If the Mixed Reality Manager is not configured, stop.
             if (ActiveProfile == null)
@@ -734,27 +761,6 @@
                 return;
             }
 
-            // Disable all active managers in the registry
-            foreach (var manager in ActiveProfile.ActiveManagers)
-            {
-                manager.Value.Disable();
-            }
-
-            // Disable all registered runtime components
-            foreach (var manager in MixedRealityComponents)
-            {
-                manager.Item2.Disable();
-            }
-        }
-
-        private void DestroyAllManagers()
-        {
-            //If the Mixed Reality Manager is not configured, stop.
-            if (ActiveProfile == null)
-            {
-                return;
-            }
-
             // Destroy all active managers in the registry
             foreach (var manager in ActiveProfile.ActiveManagers)
             {
@@ -768,23 +774,9 @@
             }
         }
 
-        /// <summary>
-        /// Generic function used to retrieve a manager from the Mixed Reality Manager active manager registry
-        /// </summary>
-        /// <typeparam name="T">The interface type for the system to be retrieved.  E.G. InputSystem, BoundarySystem.
-        /// *Note type should be the Interface of the system to be retrieved and not the class itself</typeparam>
-        /// <returns>The instance of the manager class that is registered with the selected Interface</returns>
-        public T GetManager<T>() where T : IMixedRealityManager
-        {
-            var manager = GetManager(typeof(T));
-
-            if (manager == null)
-            {
-                return default(T);
-            }
-
-            return (T)manager;
-        }
+        #endregion Multiple Managers Management
+
+        #region Manager Utilities
 
         /// <summary>
         /// Generic function used to interrogate the Mixed Reality Manager active manager registry for the existence of a manager
@@ -849,6 +841,8 @@
             }
         }
 
+        #endregion Manager Utilities
+
         #endregion Manager Container Management
     }
 }