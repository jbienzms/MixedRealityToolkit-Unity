﻿// Copyright (c) Microsoft Corporation. All rights reserved.
// Licensed under the MIT License. See LICENSE in the project root for license information.

using Microsoft.MixedReality.Toolkit.Internal.Definitions.Devices;
using Microsoft.MixedReality.Toolkit.Internal.Definitions.InputSystem;
using Microsoft.MixedReality.Toolkit.Internal.Definitions.Utilities;
using Microsoft.MixedReality.Toolkit.Internal.Interfaces.InputSystem;
using UnityEngine;
using UnityEngine.XR;

namespace Microsoft.MixedReality.Toolkit.Internal.Devices.OpenVR
{
    public class GenericOpenVRController : BaseController
    {
        public GenericOpenVRController(TrackingState trackingState, Handedness controllerHandedness, IMixedRealityInputSource inputSource = null, MixedRealityInteractionMapping[] interactions = null)
            : base(trackingState, controllerHandedness, inputSource, interactions)
        {
        }

        /// <summary>
        /// The current source state reading for this OpenVR Controller.
        /// </summary>
        public XRNodeState LastStateReading { get; protected set; }

        private Vector2 dualAxisPosition = Vector2.zero;
        private Vector3 currentControllerPosition = Vector3.zero;
        private Quaternion currentControllerRotation = Quaternion.identity;
        private MixedRealityPose lastControllerPose = MixedRealityPose.ZeroIdentity;
        private MixedRealityPose currentControllerPose = MixedRealityPose.ZeroIdentity;

        private Vector3 pointerOffsetPosition = Vector3.zero;
        private MixedRealityPose pointerOffsetPose = MixedRealityPose.ZeroIdentity;

        public static readonly MixedRealityInteractionMapping[] DefaultLeftHandedInteractions =
        {
            // Controller Pose
            new MixedRealityInteractionMapping(0, "Spatial Pointer", AxisType.SixDof, DeviceInputType.SpatialPointer, MixedRealityInputAction.None),
            // HTC Vive Controller - Left Controller Trigger (7) Squeeze
            // Oculus Touch Controller - Axis1D.PrimaryIndexTrigger Squeeze
            // Valve Knuckles Controller - Left Controller Trigger Squeeze
            // Windows Mixed Reality Controller - Left Trigger Squeeze
            new MixedRealityInteractionMapping(1, "Trigger Position", AxisType.SingleAxis, DeviceInputType.Trigger, ControllerMappingLibrary.AXIS_9),
            // HTC Vive Controller - Left Controller Trigger (7)
            // Oculus Touch Controller - Axis1D.PrimaryIndexTrigger
            // Valve Knuckles Controller - Left Controller Trigger
            // Windows Mixed Reality Controller - Left Trigger Press (Select)
            new MixedRealityInteractionMapping(2, "Trigger Press (Select)", AxisType.Digital, DeviceInputType.TriggerPress, KeyCode.JoystickButton14),
            // HTC Vive Controller - Left Controller Trigger (7)
            // Oculus Touch Controller - Axis1D.PrimaryIndexTrigger
            // Valve Knuckles Controller - Left Controller Trigger
            new MixedRealityInteractionMapping(3, "Trigger Touch", AxisType.Digital, DeviceInputType.TriggerTouch, ControllerMappingLibrary.AXIS_9),
            // HTC Vive Controller - Left Controller Grip Button (8)
            // Oculus Touch Controller - Axis1D.PrimaryHandTrigger
            // Valve Knuckles Controller - Left Controller Grip Average
            // Windows Mixed Reality Controller - Left Grip Button Press
            new MixedRealityInteractionMapping(4, "Grip Trigger Position", AxisType.SingleAxis, DeviceInputType.Trigger, ControllerMappingLibrary.AXIS_11),
            // HTC Vive Controller - Left Controller Trackpad (2)
            // Oculus Touch Controller - Axis2D.PrimaryThumbstick
            // Valve Knuckles Controller - Left Controller Trackpad
            // Windows Mixed Reality Controller - Left Thumbstick Position
            new MixedRealityInteractionMapping(5, "Trackpad-Thumbstick Position", AxisType.DualAxis, DeviceInputType.Touchpad, ControllerMappingLibrary.AXIS_1, ControllerMappingLibrary.AXIS_2, true),
            // HTC Vive Controller - Left Controller Trackpad (2)
            // Oculus Touch Controller - Button.PrimaryThumbstick
            // Valve Knuckles Controller - Left Controller Trackpad
            // Windows Mixed Reality Controller - Left Touchpad Touch
            new MixedRealityInteractionMapping(6, "Trackpad-Thumbstick Touch", AxisType.Digital, DeviceInputType.TouchpadTouch, KeyCode.JoystickButton16),
            // HTC Vive Controller - Left Controller Trackpad (2)
            // Oculus Touch Controller - Button.PrimaryThumbstick
            // Valve Knuckles Controller - Left Controller Trackpad
            // Windows Mixed Reality Controller - Left Touchpad Press
            new MixedRealityInteractionMapping(7, "Trackpad-Thumbstick Press", AxisType.Digital, DeviceInputType.TouchpadPress, KeyCode.JoystickButton8),
            // HTC Vive Controller - Left Controller Menu Button (1)
            // Oculus Touch Controller - Button.Three Press
            // Valve Knuckles Controller - Left Controller Inner Face Button
            // Windows Mixed Reality Controller - Left Menu Button
            new MixedRealityInteractionMapping(8, "Unity Button Id 2", AxisType.Digital, DeviceInputType.ButtonPress, KeyCode.JoystickButton2),
            // Oculus Touch Controller - Button.Four Press
            // Valve Knuckles Controller - Left Controller Outer Face Button
            new MixedRealityInteractionMapping(9, "Unity Button Id 3", AxisType.Digital, DeviceInputType.ButtonPress, KeyCode.JoystickButton3),
            new MixedRealityInteractionMapping(10, "WMR Touchpad Touch", AxisType.Digital, DeviceInputType.TouchpadTouch, KeyCode.JoystickButton18),
            new MixedRealityInteractionMapping(11, "WMR Touchpad Position", AxisType.DualAxis, DeviceInputType.Touchpad, ControllerMappingLibrary.AXIS_17, ControllerMappingLibrary.AXIS_18),
        };

        public static readonly MixedRealityInteractionMapping[] DefaultRightHandedInteractions =
        {
            // Controller Pose
            new MixedRealityInteractionMapping(0, "Spatial Pointer", AxisType.SixDof, DeviceInputType.SpatialPointer, MixedRealityInputAction.None),
<<<<<<< HEAD
            // HTC Vive Controller - Right Controller Trigger (7)
            // Oculus Touch Controller - Axis1D.SecondaryIndexTrigger
            // Valve Knuckles Controller - Right Controller Trigger
            // Windows Mixed Reality Controller - Right Trigger
            new MixedRealityInteractionMapping(1, "Trigger Position", AxisType.SingleAxis, DeviceInputType.Trigger, ControllerMappingLibrary.AXIS_10),
=======
            // HTC Vive Controller - Right Controller Trigger (7) Squeeze
            // Oculus Touch Controller - Axis1D.SecondaryIndexTrigger Squeeze
            // Valve Knuckles Controller - Right Controller Trigger Squeeze
            // Windows Mixed Reality Controller - Right Trigger Squeeze
            new MixedRealityInteractionMapping(1, "Trigger Position", AxisType.SingleAxis, DeviceInputType.Trigger, ControllerMappingLibrary.MIXEDREALITY_AXIS10),
>>>>>>> efce7d44
            // HTC Vive Controller - Right Controller Trigger (7)
            // Oculus Touch Controller - Axis1D.SecondaryIndexTrigger
            // Valve Knuckles Controller - Right Controller Trigger
            // Windows Mixed Reality Controller - Right Trigger Press (Select)
            new MixedRealityInteractionMapping(2, "Trigger Press (Select)", AxisType.Digital, DeviceInputType.TriggerPress, KeyCode.JoystickButton15),
            // HTC Vive Controller - Right Controller Trigger (7)
            // Oculus Touch Controller - Axis1D.SecondaryIndexTrigger
            // Valve Knuckles Controller - Right Controller Trigger
            new MixedRealityInteractionMapping(3, "Trigger Touch", AxisType.Digital, DeviceInputType.TriggerTouch, ControllerMappingLibrary.AXIS_10),
            // HTC Vive Controller - Right Controller Grip Button (8)
            // Oculus Touch Controller - Axis1D.SecondaryHandTrigger
            // Valve Knuckles Controller - Right Controller Grip Average
            // Windows Mixed Reality Controller - Right Grip Button Press
            new MixedRealityInteractionMapping(4, "Grip", AxisType.SingleAxis, DeviceInputType.Trigger, ControllerMappingLibrary.AXIS_12),
            // HTC Vive Controller - Right Controller Trackpad (2)
            // Oculus Touch Controller - Axis2D.PrimaryThumbstick
            // Valve Knuckles Controller - Right Controller Trackpad
            // Windows Mixed Reality Controller - Right Thumbstick Position
            new MixedRealityInteractionMapping(5, "Trackpad-Thumbstick Position", AxisType.DualAxis, DeviceInputType.Touchpad, ControllerMappingLibrary.AXIS_4, ControllerMappingLibrary.AXIS_5, true),
            // HTC Vive Controller - Right Controller Trackpad (2)
            // Oculus Touch Controller - Button.SecondaryThumbstick
            // Valve Knuckles Controller - Right Controller Trackpad
            // Windows Mixed Reality Controller - Right Touchpad Touch
            new MixedRealityInteractionMapping(6, "Trackpad-Thumbstick Touch", AxisType.Digital, DeviceInputType.TouchpadTouch, KeyCode.JoystickButton17),
            // HTC Vive Controller - Right Controller Trackpad (2)
            // Oculus Touch Controller - Button.SecondaryThumbstick
            // Valve Knuckles Controller - Right Controller Trackpad
            // Windows Mixed Reality Controller - Right Touchpad Press
            new MixedRealityInteractionMapping(7, "Trackpad-Thumbstick Press", AxisType.Digital, DeviceInputType.TouchpadPress, KeyCode.JoystickButton9),
            // HTC Vive Controller - Right Controller Menu Button (1)
            // Oculus Remote - Button.One Press
            // Oculus Touch Controller - Button.One Press
            // Valve Knuckles Controller - Right Controller Inner Face Button
            // Windows Mixed Reality Controller - Right Menu Button
            new MixedRealityInteractionMapping(8, "Unity Button Id 0", AxisType.Digital, DeviceInputType.ButtonPress, KeyCode.JoystickButton0),
            // Oculus Remote - Button.Two Press
            // Oculus Touch Controller - Button.Two Press
            // Valve Knuckles Controller - Right Controller Outer Face Button
            new MixedRealityInteractionMapping(9, "Unity Button Id 1", AxisType.Digital, DeviceInputType.ButtonPress, KeyCode.JoystickButton1),
            new MixedRealityInteractionMapping(10, "WMR Touchpad Touch", AxisType.Digital, DeviceInputType.TouchpadTouch, KeyCode.JoystickButton19),
            new MixedRealityInteractionMapping(11, "WMR Touchpad Position", AxisType.DualAxis, DeviceInputType.Touchpad, ControllerMappingLibrary.AXIS_19, ControllerMappingLibrary.AXIS_20),
        };

        /// <inheritdoc />
        public override void SetupDefaultInteractions(Handedness controllerHandedness)
        {
            AssignControllerMappings(controllerHandedness == Handedness.Left ? DefaultLeftHandedInteractions : DefaultRightHandedInteractions);
        }

        /// <summary>
        /// Update the controller data from the provided platform state
        /// </summary>
        public void UpdateController(XRNodeState xrNodeState)
        {
            UpdateControllerData(xrNodeState);

            Debug.Assert(Interactions != null, "No interactions configuration for controller!");

            if (Interactions == null) { Enabled = false; }

            for (int i = 0; i < Interactions?.Length; i++)
            {
                switch (Interactions[i].AxisType)
                {
                    case AxisType.None:
                        break;
                    case AxisType.Digital:
                        UpdateButtonData(Interactions[i]);
                        break;
                    case AxisType.SingleAxis:
                        UpdateSingleAxisData(Interactions[i]);
                        break;
                    case AxisType.DualAxis:
                        UpdateDualAxisData(Interactions[i]);
                        break;
                    case AxisType.SixDof:
                        UpdatePoseData(Interactions[i]);
                        break;
                    default:
                        Debug.LogError($"Input [{Interactions[i].InputType}] is not handled for this controller [GenericOpenVRController]");
                        break;
                }
            }

            LastStateReading = xrNodeState;
        }

        /// <summary>
        /// Update the "Controller" input from the device
        /// </summary>
        /// <param name="state"></param>
        protected void UpdateControllerData(XRNodeState state)
        {
            var lastState = TrackingState;

            XRNode nodeType = state.nodeType;

            lastControllerPose = currentControllerPose;

            if (nodeType == XRNode.LeftHand || nodeType == XRNode.RightHand)
            {
                // The source is either a hand or a controller that supports pointing.
                // We can now check for position and rotation.
                IsPositionAvailable = state.TryGetPosition(out currentControllerPosition);
                IsPositionApproximate = false;

                IsRotationAvailable = state.TryGetRotation(out currentControllerRotation);

                // Devices are considered tracked if we receive position OR rotation data from the sensors.
                TrackingState = (IsPositionAvailable || IsRotationAvailable) ? TrackingState.Tracked : TrackingState.NotTracked;
            }
            else
            {
                // The input source does not support tracking.
                TrackingState = TrackingState.NotApplicable;
            }

            currentControllerPose.Position = currentControllerPosition;
            currentControllerPose.Rotation = currentControllerRotation;

            // Raise input system events if it is enabled.
            if (lastState != TrackingState)
            {
                InputSystem?.RaiseSourceTrackingStateChanged(InputSource, this, TrackingState);
            }

            if (TrackingState == TrackingState.Tracked && lastControllerPose != currentControllerPose)
            {
                if (IsPositionAvailable && IsRotationAvailable)
                {
                    InputSystem?.RaiseSourcePoseChanged(InputSource, this, currentControllerPose);
                }
                else if (IsPositionAvailable && !IsRotationAvailable)
                {
                    InputSystem?.RaiseSourcePositionChanged(InputSource, this, currentControllerPosition);
                }
                else if (!IsPositionAvailable && IsRotationAvailable)
                {
                    InputSystem?.RaiseSourceRotationChanged(InputSource, this, currentControllerRotation);
                }
            }
        }

        /// <summary>
        /// Update Spatial Pointer Data.
        /// </summary>
        /// <param name="interactionMapping"></param>
        protected void UpdatePoseData(MixedRealityInteractionMapping interactionMapping)
        {
            if (interactionMapping.InputType == DeviceInputType.SpatialPointer)
            {
                // TODO Currently no way to get pointer specific data, so we use the last controller pose.
                // TODO: configure an offset pointer position for each OpenVR Controller?

                pointerOffsetPose = currentControllerPose;
                pointerOffsetPosition = currentControllerPose.Rotation.eulerAngles;
                pointerOffsetPose.Rotation = Quaternion.Euler(pointerOffsetPosition.x, pointerOffsetPosition.y, pointerOffsetPosition.z);

                // Update the interaction data source
                interactionMapping.PoseData = currentControllerPose;
            }

            if (interactionMapping.InputType == DeviceInputType.SpatialGrip)
            {
                // Update the interaction data source
                interactionMapping.PoseData = currentControllerPose;
            }

            // If our value changed raise it.
            if (interactionMapping.Changed)
            {
                // Raise input system Event if it enabled
                InputSystem?.RaisePoseInputChanged(InputSource, ControllerHandedness, interactionMapping.MixedRealityInputAction, interactionMapping.PoseData);
            }
        }

        /// <summary>
        /// Update an Interaction Float data type from a SingleAxis (float) input 
        /// </summary>
        /// <remarks>
        /// Raises an Input System "Pressed" event when the float data changes
        /// </remarks>
        /// <param name="interactionMapping"></param>
        protected void UpdateSingleAxisData(MixedRealityInteractionMapping interactionMapping)
        {
            Debug.Assert(interactionMapping.AxisType == AxisType.SingleAxis);

            var singleAxisValue = Input.GetAxis(interactionMapping.AxisCodeX);

            switch (interactionMapping.InputType)
            {
                case DeviceInputType.TriggerPress:
                case DeviceInputType.ButtonPress:
                    // Update the interaction data source
                    interactionMapping.BoolData = singleAxisValue.Equals(1);
                    break;
                case DeviceInputType.TriggerNearTouch:
                case DeviceInputType.ThumbNearTouch:
                case DeviceInputType.IndexFingerNearTouch:
                case DeviceInputType.MiddleFingerNearTouch:
                case DeviceInputType.RingFingerNearTouch:
                case DeviceInputType.PinkyFingerNearTouch:
                    // Update the interaction data source
                    interactionMapping.BoolData = !singleAxisValue.Equals(0);
                    break;
                case DeviceInputType.Trigger:
                    // Update the interaction data source
                    interactionMapping.FloatData = singleAxisValue;
                    // If our value changed raise it.
                    if (interactionMapping.Changed)
                    {
                        // Raise input system Event if it enabled
                        InputSystem?.RaiseOnInputPressed(InputSource, ControllerHandedness, interactionMapping.MixedRealityInputAction, interactionMapping.FloatData);
                    }
                    return;
            }

            // If our value changed raise it.
            if (interactionMapping.Changed)
            {
                // Raise input system Event if it enabled
                if (interactionMapping.BoolData)
                {
                    InputSystem?.RaiseOnInputDown(InputSource, ControllerHandedness, interactionMapping.MixedRealityInputAction);
                }
                else
                {
                    InputSystem?.RaiseOnInputUp(InputSource, ControllerHandedness, interactionMapping.MixedRealityInputAction);
                }
            }
            else
            {
                if (interactionMapping.BoolData)
                {
                    InputSystem?.RaiseOnInputPressed(InputSource, ControllerHandedness, interactionMapping.MixedRealityInputAction, singleAxisValue);
                }
            }
        }

        /// <summary>
        /// Update the Touchpad / Thumbstick input from the device (in OpenVR, touchpad and thumbstick are the same input control)
        /// </summary>
        /// <param name="interactionMapping"></param>
        protected void UpdateDualAxisData(MixedRealityInteractionMapping interactionMapping)
        {
            Debug.Assert(interactionMapping.AxisType == AxisType.DualAxis);

            dualAxisPosition.x = Input.GetAxis(interactionMapping.AxisCodeX);
            dualAxisPosition.y = Input.GetAxis(interactionMapping.AxisCodeY);

            // Update the interaction data source
            interactionMapping.Vector2Data = dualAxisPosition;

            // If our value changed raise it.
            if (interactionMapping.Changed)
            {
                // Raise input system Event if it enabled
                InputSystem?.RaisePositionInputChanged(InputSource, ControllerHandedness, interactionMapping.MixedRealityInputAction, interactionMapping.Vector2Data);
            }
        }

        /// <summary>
        /// Update an Interaction Bool data type from a Bool input 
        /// </summary>
        /// <remarks>
        /// Raises an Input System "Input Down" event when the key is down, and raises an "Input Up" when it is released (e.g. a Button)
        /// Also raises a "Pressed" event while pressed
        /// </remarks>
        protected void UpdateButtonData(MixedRealityInteractionMapping interactionMapping)
        {
            Debug.Assert(interactionMapping.AxisType == AxisType.Digital);

            var keyButton = Input.GetKey(interactionMapping.KeyCode);

            // Update the interaction data source
            interactionMapping.BoolData = keyButton;

            // If our value changed raise it.
            if (interactionMapping.Changed)
            {
                // Raise input system Event if it enabled
                if (interactionMapping.BoolData)
                {
                    InputSystem?.RaiseOnInputDown(InputSource, ControllerHandedness, interactionMapping.MixedRealityInputAction);
                }
                else
                {
                    InputSystem?.RaiseOnInputUp(InputSource, ControllerHandedness, interactionMapping.MixedRealityInputAction);
                }
            }
            else
            {
                if (interactionMapping.BoolData)
                {
                    InputSystem?.RaiseOnInputPressed(InputSource, ControllerHandedness, interactionMapping.MixedRealityInputAction);
                }
            }
        }
    }
}<|MERGE_RESOLUTION|>--- conflicted
+++ resolved
@@ -85,19 +85,11 @@
         {
             // Controller Pose
             new MixedRealityInteractionMapping(0, "Spatial Pointer", AxisType.SixDof, DeviceInputType.SpatialPointer, MixedRealityInputAction.None),
-<<<<<<< HEAD
-            // HTC Vive Controller - Right Controller Trigger (7)
-            // Oculus Touch Controller - Axis1D.SecondaryIndexTrigger
-            // Valve Knuckles Controller - Right Controller Trigger
-            // Windows Mixed Reality Controller - Right Trigger
-            new MixedRealityInteractionMapping(1, "Trigger Position", AxisType.SingleAxis, DeviceInputType.Trigger, ControllerMappingLibrary.AXIS_10),
-=======
             // HTC Vive Controller - Right Controller Trigger (7) Squeeze
             // Oculus Touch Controller - Axis1D.SecondaryIndexTrigger Squeeze
             // Valve Knuckles Controller - Right Controller Trigger Squeeze
             // Windows Mixed Reality Controller - Right Trigger Squeeze
-            new MixedRealityInteractionMapping(1, "Trigger Position", AxisType.SingleAxis, DeviceInputType.Trigger, ControllerMappingLibrary.MIXEDREALITY_AXIS10),
->>>>>>> efce7d44
+            new MixedRealityInteractionMapping(1, "Trigger Position", AxisType.SingleAxis, DeviceInputType.Trigger, ControllerMappingLibrary.AXIS_10),
             // HTC Vive Controller - Right Controller Trigger (7)
             // Oculus Touch Controller - Axis1D.SecondaryIndexTrigger
             // Valve Knuckles Controller - Right Controller Trigger
