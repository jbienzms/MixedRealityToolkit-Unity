--- conflicted
+++ resolved
@@ -498,11 +498,7 @@
       invertXAxis: 0
       invertYAxis: 0
   - controllerType:
-<<<<<<< HEAD
-      reference: Microsoft.MixedReality.Toolkit.UnityInput.Input.MouseController,
-=======
       reference: MRTKPrefix.Input.UnityInput.MouseController,
->>>>>>> c56bcb93
         Microsoft.MixedReality.Toolkit
     handedness: 7
     interactions:
@@ -637,11 +633,7 @@
       invertXAxis: 0
       invertYAxis: 0
   - controllerType:
-<<<<<<< HEAD
-      reference: Microsoft.MixedReality.Toolkit.UnityInput.Input.UnityTouchController,
-=======
       reference: MRTKPrefix.Input.UnityInput.UnityTouchController,
->>>>>>> c56bcb93
         Microsoft.MixedReality.Toolkit
     handedness: 7
     interactions:
@@ -685,11 +677,7 @@
       invertXAxis: 0
       invertYAxis: 0
   - controllerType:
-<<<<<<< HEAD
-      reference: Microsoft.MixedReality.Toolkit.UnityInput.Input.XboxController,
-=======
       reference: MRTKPrefix.Input.UnityInput.XboxController,
->>>>>>> c56bcb93
         Microsoft.MixedReality.Toolkit
     handedness: 0
     interactions:
