--- conflicted
+++ resolved
@@ -687,6 +687,11 @@
       propertyPath: m_LocalScale.y
       value: 1.5
       objectReference: {fileID: 0}
+    - target: {fileID: 2204069621878992557, guid: 3f1f46cbecbe08e46a303ccfdb5b498a,
+        type: 3}
+      propertyPath: m_Mesh
+      value: 
+      objectReference: {fileID: 0}
     - target: {fileID: 2204069621878992595, guid: 3f1f46cbecbe08e46a303ccfdb5b498a,
         type: 3}
       propertyPath: m_text
@@ -767,22 +772,15 @@
       propertyPath: m_isInputParsingRequired
       value: 1
       objectReference: {fileID: 0}
-<<<<<<< HEAD
     - target: {fileID: 7060011145322376313, guid: 3f1f46cbecbe08e46a303ccfdb5b498a,
         type: 3}
       propertyPath: m_textAlignment
       value: 514
-=======
-    - target: {fileID: 2204069621878992557, guid: 3f1f46cbecbe08e46a303ccfdb5b498a,
-        type: 3}
-      propertyPath: m_Mesh
-      value: 
       objectReference: {fileID: 0}
     - target: {fileID: 8779034279059886464, guid: 3f1f46cbecbe08e46a303ccfdb5b498a,
         type: 3}
       propertyPath: OnClick.m_PersistentCalls.m_Calls.Array.size
       value: 2
->>>>>>> 34929250
       objectReference: {fileID: 0}
     - target: {fileID: 8779034279059886464, guid: 3f1f46cbecbe08e46a303ccfdb5b498a,
         type: 3}
@@ -794,9 +792,6 @@
       propertyPath: OnClick.m_PersistentCalls.m_Calls.Array.data[0].m_MethodName
       value: ToggleRecording
       objectReference: {fileID: 0}
-<<<<<<< HEAD
-    - target: {fileID: 2204069621878992557, guid: 3f1f46cbecbe08e46a303ccfdb5b498a,
-=======
     - target: {fileID: 8779034279059886464, guid: 3f1f46cbecbe08e46a303ccfdb5b498a,
         type: 3}
       propertyPath: OnClick.m_PersistentCalls.m_Calls.Array.data[1].m_Mode
@@ -808,7 +803,6 @@
       value: 2
       objectReference: {fileID: 0}
     - target: {fileID: 8779034279059886464, guid: 3f1f46cbecbe08e46a303ccfdb5b498a,
->>>>>>> 34929250
         type: 3}
       propertyPath: OnClick.m_PersistentCalls.m_Calls.Array.data[1].m_Target
       value: 
@@ -929,6 +923,11 @@
       propertyPath: m_LocalScale.y
       value: 1.5
       objectReference: {fileID: 0}
+    - target: {fileID: 2204069621878992557, guid: 3f1f46cbecbe08e46a303ccfdb5b498a,
+        type: 3}
+      propertyPath: m_Mesh
+      value: 
+      objectReference: {fileID: 0}
     - target: {fileID: 2204069621878992595, guid: 3f1f46cbecbe08e46a303ccfdb5b498a,
         type: 3}
       propertyPath: m_text
@@ -1009,17 +1008,10 @@
       propertyPath: m_isInputParsingRequired
       value: 1
       objectReference: {fileID: 0}
-<<<<<<< HEAD
     - target: {fileID: 7060011145322376313, guid: 3f1f46cbecbe08e46a303ccfdb5b498a,
         type: 3}
       propertyPath: m_textAlignment
       value: 514
-=======
-    - target: {fileID: 2204069621878992557, guid: 3f1f46cbecbe08e46a303ccfdb5b498a,
-        type: 3}
-      propertyPath: m_Mesh
-      value: 
->>>>>>> 34929250
       objectReference: {fileID: 0}
     - target: {fileID: 8779034279059886464, guid: 3f1f46cbecbe08e46a303ccfdb5b498a,
         type: 3}
@@ -1031,14 +1023,6 @@
       propertyPath: OnClick.m_PersistentCalls.m_Calls.Array.data[0].m_MethodName
       value: OnToggleHandMesh
       objectReference: {fileID: 0}
-<<<<<<< HEAD
-    - target: {fileID: 2204069621878992557, guid: 3f1f46cbecbe08e46a303ccfdb5b498a,
-        type: 3}
-      propertyPath: m_Mesh
-      value: 
-      objectReference: {fileID: 0}
-=======
->>>>>>> 34929250
     - target: {fileID: 3954648794444109128, guid: 3f1f46cbecbe08e46a303ccfdb5b498a,
         type: 3}
       propertyPath: m_IsActive
@@ -1139,6 +1123,11 @@
       propertyPath: m_LocalScale.y
       value: 1.5
       objectReference: {fileID: 0}
+    - target: {fileID: 2204069621878992557, guid: 3f1f46cbecbe08e46a303ccfdb5b498a,
+        type: 3}
+      propertyPath: m_Mesh
+      value: 
+      objectReference: {fileID: 0}
     - target: {fileID: 2204069621878992595, guid: 3f1f46cbecbe08e46a303ccfdb5b498a,
         type: 3}
       propertyPath: m_text
@@ -1209,10 +1198,10 @@
       propertyPath: m_isInputParsingRequired
       value: 1
       objectReference: {fileID: 0}
-    - target: {fileID: 2204069621878992557, guid: 3f1f46cbecbe08e46a303ccfdb5b498a,
-        type: 3}
-      propertyPath: m_Mesh
-      value: 
+    - target: {fileID: 7060011145322376313, guid: 3f1f46cbecbe08e46a303ccfdb5b498a,
+        type: 3}
+      propertyPath: m_textAlignment
+      value: 514
       objectReference: {fileID: 0}
     - target: {fileID: 8779034279059886464, guid: 3f1f46cbecbe08e46a303ccfdb5b498a,
         type: 3}
@@ -1224,14 +1213,6 @@
       propertyPath: OnClick.m_PersistentCalls.m_Calls.Array.data[0].m_MethodName
       value: ToggleProfiler
       objectReference: {fileID: 0}
-<<<<<<< HEAD
-    - target: {fileID: 2204069621878992557, guid: 3f1f46cbecbe08e46a303ccfdb5b498a,
-        type: 3}
-      propertyPath: m_Mesh
-      value: 
-      objectReference: {fileID: 0}
-=======
->>>>>>> 34929250
     - target: {fileID: 3954648794444109128, guid: 3f1f46cbecbe08e46a303ccfdb5b498a,
         type: 3}
       propertyPath: m_IsActive
@@ -1332,6 +1313,11 @@
       propertyPath: m_LocalScale.y
       value: 1.5
       objectReference: {fileID: 0}
+    - target: {fileID: 2204069621878992557, guid: 3f1f46cbecbe08e46a303ccfdb5b498a,
+        type: 3}
+      propertyPath: m_Mesh
+      value: 
+      objectReference: {fileID: 0}
     - target: {fileID: 2204069621878992595, guid: 3f1f46cbecbe08e46a303ccfdb5b498a,
         type: 3}
       propertyPath: m_text
@@ -1412,17 +1398,10 @@
       propertyPath: m_isInputParsingRequired
       value: 1
       objectReference: {fileID: 0}
-<<<<<<< HEAD
     - target: {fileID: 7060011145322376313, guid: 3f1f46cbecbe08e46a303ccfdb5b498a,
         type: 3}
       propertyPath: m_textAlignment
       value: 514
-=======
-    - target: {fileID: 2204069621878992557, guid: 3f1f46cbecbe08e46a303ccfdb5b498a,
-        type: 3}
-      propertyPath: m_Mesh
-      value: 
->>>>>>> 34929250
       objectReference: {fileID: 0}
     - target: {fileID: 8779034279059886464, guid: 3f1f46cbecbe08e46a303ccfdb5b498a,
         type: 3}
@@ -1434,14 +1413,6 @@
       propertyPath: OnClick.m_PersistentCalls.m_Calls.Array.data[0].m_MethodName
       value: OnToggleHandJoint
       objectReference: {fileID: 0}
-<<<<<<< HEAD
-    - target: {fileID: 2204069621878992557, guid: 3f1f46cbecbe08e46a303ccfdb5b498a,
-        type: 3}
-      propertyPath: m_Mesh
-      value: 
-      objectReference: {fileID: 0}
-=======
->>>>>>> 34929250
     - target: {fileID: 3954648794444109128, guid: 3f1f46cbecbe08e46a303ccfdb5b498a,
         type: 3}
       propertyPath: m_IsActive
