﻿// Copyright (c) Microsoft Corporation. All rights reserved.
// Licensed under the MIT License. See LICENSE in the project root for license information.

using System.Collections.Generic;
using Microsoft.MixedReality.Toolkit.Physics;
using Microsoft.MixedReality.Toolkit.Utilities;
using UnityEngine;

namespace Microsoft.MixedReality.Toolkit.Input
{
    [AddComponentMenu("Scripts/MRTK/SDK/SpherePointer")]
    public class SpherePointer : BaseControllerPointer, IMixedRealityNearPointer
    {
        private SceneQueryType raycastMode = SceneQueryType.SphereOverlap;

        /// <inheritdoc />
        public override SceneQueryType SceneQueryType { get { return raycastMode; } set { raycastMode = value; } }

        [SerializeField]
        [Min(0.0f)]
        [Tooltip("Additional distance on top of sphere cast radius when pointer is considered 'near' an object and far interaction will turn off")]
        private float nearObjectMargin = 0.2f;
        /// <summary>
        /// Additional distance on top of<see cref="BaseControllerPointer.SphereCastRadius"/> when pointer is considered 'near' an object and far interaction will turn off.
        /// </summary>
        /// <remarks>
        /// This creates a dead zone in which far interaction is disabled before objects become grabbable.
        /// </remarks>
        public float NearObjectMargin => nearObjectMargin;

        /// <summary>
        /// Distance at which the pointer is considered "near" an object.
        /// </summary>
        /// <remarks>
        /// Sum of <see cref="BaseControllerPointer.SphereCastRadius"/> and <see cref="NearObjectMargin"/>. Entering the <see cref="NearObjectRadius"/> disables far interaction.
        /// </remarks>
        public float NearObjectRadius => SphereCastRadius + NearObjectMargin;

        [SerializeField]
        [Tooltip("The LayerMasks, in prioritized order, that are used to determine the grabbable objects. Remember to also add NearInteractionGrabbable! Only collidables with NearInteractionGrabbable will raise events.")]
        private LayerMask[] grabLayerMasks = { UnityEngine.Physics.DefaultRaycastLayers };
        /// <summary>
        /// The LayerMasks, in prioritized order, that are used to determine the touchable objects.
        /// </summary>
        /// <remarks>
        /// Only [NearInteractionGrabbables](xref:Microsoft.MixedReality.Toolkit.Input.NearInteractionGrabbable) in one of the LayerMasks will raise events.
        /// </remarks>
        public LayerMask[] GrabLayerMasks => grabLayerMasks;

        [SerializeField]
        [Tooltip("Specify whether queries for grabbable objects hit triggers.")]
        protected QueryTriggerInteraction triggerInteraction = QueryTriggerInteraction.UseGlobal;
        /// <summary>
        /// Specify whether queries for grabbable objects hit triggers.
        /// </summary>
        public QueryTriggerInteraction TriggerInteraction => triggerInteraction;


        [SerializeField]
        [Tooltip("Maximum number of colliders that can be detected in a scene query.")]
        [Min(1)]
        private int sceneQueryBufferSize = 64;
        /// <summary>
        /// Maximum number of colliders that can be detected in a scene query.
        /// </summary>
        public int SceneQueryBufferSize => sceneQueryBufferSize;


        private SpherePointerQueryInfo queryBufferNearObjectRadius;
        private SpherePointerQueryInfo queryBufferInteractionRadius;

        /// <summary>
        /// Test if the pointer is near any collider that's both on a grabbable layer mask, and has a NearInteractionGrabbable.
        /// Uses SphereCastRadius + NearObjectMargin to determine if near an object.
        /// </summary>
        /// <returns>True if the pointer is near any collider that's both on a grabbable layer mask, and has a NearInteractionGrabbable.</returns>
        public bool IsNearObject
        {
            get
            {
                return queryBufferNearObjectRadius.ContainsGrabbable();
            }
        }

        /// <summary>
        /// Test if the pointer is within the grabbable radius of collider that's both on a grabbable layer mask, and has a NearInteractionGrabbable.
        /// Uses SphereCastRadius to determine if near an object.
        /// Note: if focus on pointer is locked, will always return true.
        /// </summary>
        /// <returns>True if the pointer is within the grabbable radius of collider that's both on a grabbable layer mask, and has a NearInteractionGrabbable.</returns>
        public override bool IsInteractionEnabled
        {
            get
            {
                if (IsFocusLocked)
                {
                    return true;
                }
                return base.IsInteractionEnabled && queryBufferInteractionRadius.ContainsGrabbable();
            }
        }

        private void Awake()
        {
            queryBufferNearObjectRadius = new SpherePointerQueryInfo(sceneQueryBufferSize, NearObjectRadius);
            queryBufferInteractionRadius = new SpherePointerQueryInfo(sceneQueryBufferSize, SphereCastRadius);
        }

        /// <inheritdoc />
        public override void OnPreSceneQuery()
        {
            if (Rays == null)
            {
                Rays = new RayStep[1];
            }

            Vector3 pointerPosition;
            if (TryGetNearGraspPoint(out pointerPosition))
            {
                Vector3 endPoint = Vector3.forward * SphereCastRadius;
                Rays[0].UpdateRayStep(ref pointerPosition, ref endPoint);

                var layerMasks = PrioritizedLayerMasksOverride ?? GrabLayerMasks;

                for (int i = 0; i < layerMasks.Length; i++)
                {
                    if (queryBufferNearObjectRadius.TryUpdateQueryBufferForLayerMask(layerMasks[i], pointerPosition, triggerInteraction))
                    {
                        break;
                    }
                }

                for (int i = 0; i < layerMasks.Length; i++)
                {
                    if (queryBufferInteractionRadius.TryUpdateQueryBufferForLayerMask(layerMasks[i], pointerPosition, triggerInteraction))
                    {
                        break;
                    }
                }
            }
        }

        /// <summary>
        /// Gets the position of where grasp happens
        /// For IMixedRealityHand it's the average of index and thumb.
        /// For any other IMixedRealityController, return just the pointer origin
        /// </summary>
        public bool TryGetNearGraspPoint(out Vector3 result)
        {
            // If controller is of kind IMixedRealityHand, return average of index and thumb
            if (Controller != null && Controller is IMixedRealityHand)
            {
                var hand = Controller as IMixedRealityHand;
                hand.TryGetJoint(TrackedHandJoint.IndexTip, out MixedRealityPose index);
                if (index != null)
                {
                    hand.TryGetJoint(TrackedHandJoint.ThumbTip, out MixedRealityPose thumb);
                    if (thumb != null)
                    {
                        result = 0.5f * (index.Position + thumb.Position);
                        return true;
                    }
                }
            }
            else
            {
                result = Position;
                return true;
            }

            result = Vector3.zero;
            return false;
        }

        /// <inheritdoc />
        public bool TryGetDistanceToNearestSurface(out float distance)
        {
            var focusProvider = CoreServices.InputSystem?.FocusProvider;
            if (focusProvider != null)
            {
                FocusDetails focusDetails;
                if (focusProvider.TryGetFocusDetails(this, out focusDetails))
                {
                    distance = focusDetails.RayDistance;
                    return true;
                }
            }

            distance = 0.0f;
            return false;
        }

        /// <inheritdoc />
        public bool TryGetNormalToNearestSurface(out Vector3 normal)
        {
            var focusProvider = CoreServices.InputSystem?.FocusProvider;
            if (focusProvider != null)
            {
                FocusDetails focusDetails;
                if (focusProvider.TryGetFocusDetails(this, out focusDetails))
                {
                    normal = focusDetails.Normal;
                    return true;
                }
            }

            normal = Vector3.forward;
            return false;
        }

        /// <summary>
        /// Helper class for storing and managing near grabbables close to a point
        /// </summary>
        private class SpherePointerQueryInfo
        {
            // List of corners shared across all sphere pointer query instances --
            // used to store list of corners for a bounds. Shared and static
            // to avoid allocating memory each frame
            private static List<Vector3> corners = new List<Vector3>();

            /// <summary>
            /// How many colliders are near the point from the latest call to TryUpdateQueryBufferForLayerMask 
            /// </summary>
            private int numColliders;

            /// <summary>
            /// Fixed-length array used to story physics queries
            /// </summary>
            private Collider[] queryBuffer;

            /// <summary>
            /// Distance for performing queries.
            /// </summary>
            private float queryRadius;

            /// <summary>
            /// The grabbable near the QueryRadius. 
            /// </summary>
            private NearInteractionGrabbable grabbable;

            public SpherePointerQueryInfo(int bufferSize, float radius)
            {
                numColliders = 0;
                queryBuffer = new Collider[bufferSize];
                queryRadius = radius;
            }

            /// <summary>
            /// Intended to be called once per frame, this method performs a sphere intersection test against
            /// all colliders in the layers defined by layerMask at the given pointer position.
            /// All colliders intersecting the sphere at queryRadius and pointerPosition are stored in queryBuffer,
            /// and the first grabbable in the list of returned colliders is stored.
            /// </summary>
            /// <param name="layerMask">Filter to only perform sphere cast on these layers.</param>
            /// <param name="pointerPosition">The position of the pointer to query against.</param>
            /// <param name="triggerInteraction">Passed along to the OverlapSphereNonAlloc call</param>
            public bool TryUpdateQueryBufferForLayerMask(LayerMask layerMask, Vector3 pointerPosition, QueryTriggerInteraction triggerInteraction)
            {
                grabbable = null;
                numColliders = UnityEngine.Physics.OverlapSphereNonAlloc(
                    pointerPosition,
                    queryRadius,
                    queryBuffer,
                    layerMask,
                    triggerInteraction);

                if (numColliders == queryBuffer.Length)
                {
                    Debug.LogWarning($"Maximum number of {numColliders} colliders found in SpherePointer overlap query. Consider increasing the query buffer size in the pointer profile.");
                }

                for (int i = 0; i < numColliders; i++)
                {
                    Collider collider = queryBuffer[i];
                    grabbable = collider.GetComponent<NearInteractionGrabbable>();
                    if (grabbable != null && !isInFOV(collider))
                    {
                        // Additional check: is grabbable in the camera frustrum
                        // We do this so that if grabbable is not visible it is not accidentally grabbed
                        // Also to not turn off the hand ray if hand is near a grabbable that's not actually visible
                        grabbable = null;
                    }

                    if (grabbable != null)
                    {
                        return true;
                    }
                }
                return false;
            }


            /// <summary>
            /// Returns true if a collider's bounds is within the camera FOV
            /// </summary>
            /// <param name="myCollider">The collider to test</param>
            private bool isInFOV(Collider myCollider)
            {
                corners.Clear();
                BoundsExtensions.GetColliderBoundsPoints(myCollider, corners, 0);
                float xMin = float.MaxValue, yMin = float.MaxValue, zMin = float.MaxValue;
                float xMax = float.MinValue, yMax = float.MinValue, zMax = float.MinValue;
<<<<<<< HEAD
                for (int i = 0; i < corners.Count; i++)
=======
                foreach (var corner in corners)
>>>>>>> 8f3f5e35
                {
                    var corner = corners[i];
                    if (isPointInFrustrumWithBuffer(corner))
                    {
                        return true;
                    }

                    xMin = Mathf.Min(xMin, corner.x);
                    yMin = Mathf.Min(yMin, corner.y);
                    zMin = Mathf.Min(zMin, corner.z);
                    xMax = Mathf.Max(xMax, corner.x);
                    yMax = Mathf.Max(yMax, corner.y);
                    zMax = Mathf.Max(zMax, corner.z);
                }

                // edge case: check if camera is inside the entire bounds of the collider;
                var cameraPos = CameraCache.Main.transform.position;
                return xMin <= cameraPos.x && cameraPos.x <= xMax 
                    && yMin <= cameraPos.y && cameraPos.y <= yMax
                    && zMin <= cameraPos.z && cameraPos.z <= zMax;
            }

            /// <summary>
            /// Returns true if a point is in the camera's frustrum, given a small buffer around
            /// the camera's view in x, y, as well as distance form camera (distanceBuffer)
            /// </summary>
            /// <param name="point">Point to test</param>
            /// <param name="inFrontOfcamera">Minimum distance point must be from camera to be considered in frustrum, in meters. Defaults to 5 cm.</param>
            /// <param name="fieldOfViewBufferVertical">Additional buffer around camera field of view (horizontal and vertical, in degrees </param>
            /// <param name="fieldOfViewBufferHorizontal">Additional buffer around camera field of view (horizontal and vertical, in degrees </param>
            private bool isPointInFrustrumWithBuffer(Vector3 point, float fieldOfViewBufferVertical = 1, float fieldOfViewBufferHorizontal = 1, float inFrontOfcamera = 0.05f)
            {
                Camera mainCam = CameraCache.Main;
                return MathUtilities.IsInFOV(
                    point,
                    mainCam.transform,
                    mainCam.fieldOfView + fieldOfViewBufferVertical,
                    mainCam.GetHorizontalFieldOfViewDegrees() + fieldOfViewBufferHorizontal,
                    inFrontOfcamera,
                    mainCam.farClipPlane);
            }

            /// <summary>
            /// Returns true if any of the objects inside QueryBuffer contain a grabbable
            /// </summary>
            public bool ContainsGrabbable()
            {
                return grabbable != null;
            }
        }
    }
}<|MERGE_RESOLUTION|>--- conflicted
+++ resolved
@@ -300,11 +300,7 @@
                 BoundsExtensions.GetColliderBoundsPoints(myCollider, corners, 0);
                 float xMin = float.MaxValue, yMin = float.MaxValue, zMin = float.MaxValue;
                 float xMax = float.MinValue, yMax = float.MinValue, zMax = float.MinValue;
-<<<<<<< HEAD
                 for (int i = 0; i < corners.Count; i++)
-=======
-                foreach (var corner in corners)
->>>>>>> 8f3f5e35
                 {
                     var corner = corners[i];
                     if (isPointInFrustrumWithBuffer(corner))
