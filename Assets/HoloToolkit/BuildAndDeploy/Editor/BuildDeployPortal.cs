﻿//
// Copyright (c) Microsoft Corporation. All rights reserved.
// Licensed under the MIT License. See LICENSE in the project root for license information.
//

using System;
using System.Collections.Generic;
using System.Diagnostics;
using System.IO;
using System.Net;
using System.Text;
using System.Threading;
using UnityEngine;
using Debug = UnityEngine.Debug;

namespace HoloToolkit.Unity
{
    /// <summary>
    /// Function used to communicate with the device through the REST API
    /// </summary>
    public class BuildDeployPortal
    {
        // Consts
        public const float TimeOut = 6.0f;
        public const int TimeoutMS = (int)(TimeOut * 1000.0f);
        public const float MaxWaitTime = 20.0f;

        public static readonly string API_ProcessQuery = @"http://{0}/api/resourcemanager/processes";
        public static readonly string API_PackagesQuery = @"http://{0}/api/appx/packagemanager/packages";
        public static readonly string API_InstallQuery = @"http://{0}/api/app/packagemanager/package";
        public static readonly string API_InstallStatusQuery = @"http://{0}/api/app/packagemanager/state";
        public static readonly string API_AppQuery = @"http://{0}/api/taskmanager/app";
        public static readonly string API_FileQuery = @"http://{0}/api/filesystem/apps/file";

        // Enums
        public enum AppInstallStatus
        {
            Invalid,
            Installing,
            InstallSuccess,
            InstallFail
        }

        // Classes & Structs
        public struct ConnectInfo
        {
            public ConnectInfo(string ip, string user, string password)
            {
                IP = ip;
                User = user;
                Password = password;
            }

            public string IP;
            public string User;
            public string Password;
        }
        [Serializable]
        public class AppDetails
        {
            public string Name;
            public string PackageFamilyName;
            public string PackageFullName;
            public int PackageOrigin;
            public string PackageRelativeId;
            public string Publisher;
        }
        [Serializable]
        public class AppList
        {
            public AppDetails[] InstalledPackages;
        }
        [Serializable]
        public class ProcessDesc
        {
            public float CPUUsage;
            public string ImageName;
            public float PageFileUsage;
            public int PrivateWorkingSet;
            public int ProcessId;
            public int SessionId;
            public string UserName;
            public int VirtualSize;
            public int WorkingSetSize;
        }

        [Serializable]
        public class ProcessList
        {
            public ProcessDesc[] Processes;
        }

        [Serializable]
        public class InstallStatus
        {
            public int Code;
            public string CodeText;
            public string Reason;
            public bool Success;
        }

        [Serializable]
        public class Response
        {
            public string Reason;
        }

        private class TimeoutWebClient : WebClient
        {
            protected override WebRequest GetWebRequest(Uri uri)
            {
                WebRequest lWebRequest = base.GetWebRequest(uri);

                if (lWebRequest == null) { return null; }

                lWebRequest.Timeout = TimeoutMS;
                ((HttpWebRequest)lWebRequest).ReadWriteTimeout = TimeoutMS;

                return lWebRequest;
            }
        }

        // Functions
        public static bool IsAppInstalled(string packageFamilyName, ConnectInfo connectInfo)
        {
            // Look at the device for a matching app name (if not there, then not installed)
            return (QueryAppDetails(packageFamilyName, connectInfo) != null);
        }

        public static bool IsAppRunning(string appName, ConnectInfo connectInfo)
        {
            using (var client = new TimeoutWebClient())
            {
                client.Credentials = new NetworkCredential(connectInfo.User, connectInfo.Password);
                string query = string.Format(API_ProcessQuery, connectInfo.IP);
                string downloadString = client.DownloadString(query);

                var processList = JsonUtility.FromJson<ProcessList>(downloadString);
                for (int i = 0; i < processList.Processes.Length; ++i)
                {
                    string processName = processList.Processes[i].ImageName;

                    if (processName.Contains(appName))
                    {
                        return true;
                    }
                }
            }

            return false;
        }

        public static AppInstallStatus GetInstallStatus(ConnectInfo connectInfo)
        {
            using (var client = new TimeoutWebClient())
            {
                client.Credentials = new NetworkCredential(connectInfo.User, connectInfo.Password);
                string query = string.Format(API_InstallStatusQuery, connectInfo.IP);
                string statusJSON = client.DownloadString(query);
                var status = JsonUtility.FromJson<InstallStatus>(statusJSON);

                if (status == null)
                {
                    return AppInstallStatus.Installing;
                }

                Debug.LogFormat("Install Status: {0}|{1}|{2}|{3}", status.Code, status.CodeText, status.Reason, status.Success);

                if (status.Success == false)
                {
                    Debug.LogError(status.Reason + "(" + status.CodeText + ")");
                    return AppInstallStatus.InstallFail;
                }

                return AppInstallStatus.InstallSuccess;
            }
        }

        public static AppDetails QueryAppDetails(string packageFamilyName, ConnectInfo connectInfo)
        {
            using (var client = new TimeoutWebClient())
            {
                client.Credentials = new NetworkCredential(connectInfo.User, connectInfo.Password);
                string query = string.Format(API_PackagesQuery, connectInfo.IP);
                string appListJSON = client.DownloadString(query);

                var appList = JsonUtility.FromJson<AppList>(appListJSON);
                for (int i = 0; i < appList.InstalledPackages.Length; ++i)
                {
                    string thisAppName = appList.InstalledPackages[i].PackageFamilyName;
                    if (thisAppName.Equals(packageFamilyName, StringComparison.OrdinalIgnoreCase))
                    {
                        return appList.InstalledPackages[i];
                    }
                }
            }

            return null;
        }

        public static bool InstallApp(string appFullPath, ConnectInfo connectInfo, bool waitForDone = true)
        {
            try
            {
                // Calc the cert and dep paths
                string fileName = Path.GetFileName(appFullPath);
                string certFullPath = Path.ChangeExtension(appFullPath, ".cer");
                string certName = Path.GetFileName(certFullPath);
                string depPath = Path.GetDirectoryName(appFullPath) + @"\Dependencies\x86\";

                // Post it using the REST API
                var form = new WWWForm();

                // APPX file
                var stream = new FileStream(appFullPath, FileMode.Open, FileAccess.Read, FileShare.Read);
                var reader = new BinaryReader(stream);
                form.AddBinaryData(fileName, reader.ReadBytes((int)reader.BaseStream.Length), fileName);
                stream.Close();

                // CERT file
                stream = new FileStream(certFullPath, FileMode.Open, FileAccess.Read, FileShare.Read);
                reader = new BinaryReader(stream);
                form.AddBinaryData(certName, reader.ReadBytes((int)reader.BaseStream.Length), certName);
                stream.Close();

                // Dependencies
                FileInfo[] depFiles = (new DirectoryInfo(depPath)).GetFiles();
                foreach (FileInfo dep in depFiles)
                {
                    stream = new FileStream(dep.FullName, FileMode.Open, FileAccess.Read, FileShare.Read);
                    reader = new BinaryReader(stream);
                    string depFilename = Path.GetFileName(dep.FullName);
                    form.AddBinaryData(depFilename, reader.ReadBytes((int)reader.BaseStream.Length), depFilename);
                    stream.Close();
                }

                // Credentials
                Dictionary<string, string> headers = form.headers;
                headers["Authorization"] = "Basic " + EncodeTo64(connectInfo.User + ":" + connectInfo.Password);

                // Unity places an extra quote in the content-type boundary parameter that the device portal doesn't care for, remove it
                if (headers.ContainsKey("Content-Type"))
                {
                    headers["Content-Type"] = headers["Content-Type"].Replace("\"", "");
                }

                // Query
                string query = string.Format(API_InstallQuery, connectInfo.IP);
                query += "?package=" + WWW.EscapeURL(fileName);

                var www = new WWW(query, form.data, headers);
                DateTime queryStartTime = DateTime.Now;
<<<<<<< HEAD
                while (!www.isDone && ((DateTime.Now - queryStartTime).TotalSeconds < TimeOut))
=======

                while (!www.isDone && (DateTime.Now - queryStartTime).TotalSeconds < TimeOut)
>>>>>>> 333f6d55
                {
                    Thread.Sleep(10);
                }

                // Give it a short time before checking
                Thread.Sleep(250);

                // Report
                if (www.isDone)
                {
                    if (!string.IsNullOrEmpty(www.error))
                    {
                        Debug.LogError(www.error);
                    }
                    else if (!string.IsNullOrEmpty(www.text))
                    {
                        Debug.Log(JsonUtility.FromJson<Response>(www.text).Reason);
                    }
                    else
                    {
                        Debug.LogWarning("Completed with null response string");
                    }
                }

                // Wait for done (if requested)
                DateTime waitStartTime = DateTime.Now;
                while (waitForDone && (DateTime.Now - waitStartTime).TotalSeconds < MaxWaitTime)
                {
                    AppInstallStatus status = GetInstallStatus(connectInfo);
                    if (status == AppInstallStatus.InstallSuccess)
                    {
                        Debug.Log("Install Successful!");
                        break;
                    }
                    if (status == AppInstallStatus.InstallFail)
                    {
                        Debug.LogError("Install Failed!");
                        break;
                    }

                    // Wait a bit and we'll ask again
                    Thread.Sleep(1000);
                }
            }
            catch (Exception ex)
            {
                Debug.LogError(ex.ToString());
                return false;
            }

            return true;
        }

        public static bool UninstallApp(string packageFamilyName, ConnectInfo connectInfo)
        {
            try
            {
                // Find the app description
                AppDetails appDetails = QueryAppDetails(packageFamilyName, connectInfo);
                if (appDetails == null)
                {
                    Debug.LogError(string.Format("Application '{0}' not found", packageFamilyName));
                    return false;
                }

                // Setup the command
                string query = string.Format(API_InstallQuery, connectInfo.IP);
                query += "?package=" + WWW.EscapeURL(appDetails.PackageFullName);

                // Use HttpWebRequest for a delete query
                var request = (HttpWebRequest)WebRequest.Create(query);
                request.Timeout = TimeoutMS;
                request.Credentials = new NetworkCredential(connectInfo.User, connectInfo.Password);
                request.Method = "DELETE";
                using (var httpResponse = (HttpWebResponse)request.GetResponse())
                {
                    httpResponse.Close();
                }
            }
            catch (Exception ex)
            {
                Debug.LogError(ex.ToString());
                return false;
            }

            return true;
        }

        public static bool LaunchApp(string packageFamilyName, ConnectInfo connectInfo)
        {
            // Find the app description
            AppDetails appDetails = QueryAppDetails(packageFamilyName, connectInfo);
            if (appDetails == null)
            {
                Debug.LogError("Application not found");
                return false;
            }

            // Setup the command
            string query = string.Format(API_AppQuery, connectInfo.IP);
            query += "?appid=" + WWW.EscapeURL(EncodeTo64(appDetails.PackageRelativeId));
            query += "&package=" + WWW.EscapeURL(appDetails.PackageFullName);

            // Use HttpWebRequest
            var request = (HttpWebRequest)WebRequest.Create(query);
            request.Timeout = TimeoutMS;
            request.Credentials = new NetworkCredential(connectInfo.User, connectInfo.Password);
            request.Method = "POST";

            // Query
            using (var httpResponse = (HttpWebResponse)request.GetResponse())
            {
                Debug.Log("Response = " + httpResponse.StatusDescription);
                httpResponse.Close();
            }

            return true;
        }

        public static bool KillApp(string packageFamilyName, ConnectInfo connectInfo)
        {
            try
            {
                // Find the app description
                AppDetails appDetails = QueryAppDetails(packageFamilyName, connectInfo);
                if (appDetails == null)
                {
                    Debug.LogError("Application not found");
                    return false;
                }

                // Setup the command
                string query = string.Format(API_AppQuery, connectInfo.IP);
                query += "?package=" + WWW.EscapeURL(EncodeTo64(appDetails.PackageFullName));

                // And send it across
                var request = (HttpWebRequest)WebRequest.Create(query);
                request.Timeout = TimeoutMS;
                request.Credentials = new NetworkCredential(connectInfo.User, connectInfo.Password);
                request.Method = "DELETE";
                using (var httpResponse = (HttpWebResponse)request.GetResponse())
                {
                    Debug.Log("Response = " + httpResponse.StatusDescription);
                    httpResponse.Close();
                }
            }
            catch (Exception ex)
            {
                Debug.LogError(ex.ToString());
                return false;
            }

            return true;
        }

        public static bool DeviceLogFile_View(string packageFamilyName, ConnectInfo connectInfo)
        {
            using (var client = new TimeoutWebClient())
            {
                client.Credentials = new NetworkCredential(connectInfo.User, connectInfo.Password);
                try
                {
                    // Setup
                    string logFile = Application.temporaryCachePath + @"/deviceLog.txt";

                    // Get the app details...
                    AppDetails appDetails = QueryAppDetails(packageFamilyName, connectInfo);
                    if (appDetails == null)
                    {
                        Debug.LogError("Application not found on target device (" + packageFamilyName + ")");
                        return false;
                    }

                    // Download the file
                    string query = string.Format(API_FileQuery, connectInfo.IP);
                    query += "?knownfolderid=LocalAppData";
                    query += "&filename=UnityPlayer.log";
                    query += "&packagefullname=" + appDetails.PackageFullName;
                    query += "&path=%5C%5CTempState";
                    client.DownloadFile(query, logFile);

                    // Open it up in default text editor
                    Process.Start(logFile);
                }
                catch (Exception ex)
                {
                    Debug.LogError(ex.ToString());
                    return false;
                }
            }

            return true;
        }

        // Helpers
        private static string EncodeTo64(string toEncode)
        {
            byte[] toEncodeAsBytes = Encoding.ASCII.GetBytes(toEncode);
            string returnValue = Convert.ToBase64String(toEncodeAsBytes);
            return returnValue;
        }

        private static string DecodeFrom64(string encodedData)
        {
            byte[] encodedDataAsBytes = Convert.FromBase64String(encodedData);
            string returnValue = Encoding.ASCII.GetString(encodedDataAsBytes);
            return returnValue;
        }
    }
}<|MERGE_RESOLUTION|>--- conflicted
+++ resolved
@@ -250,12 +250,8 @@
 
                 var www = new WWW(query, form.data, headers);
                 DateTime queryStartTime = DateTime.Now;
-<<<<<<< HEAD
-                while (!www.isDone && ((DateTime.Now - queryStartTime).TotalSeconds < TimeOut))
-=======
 
                 while (!www.isDone && (DateTime.Now - queryStartTime).TotalSeconds < TimeOut)
->>>>>>> 333f6d55
                 {
                     Thread.Sleep(10);
                 }
@@ -332,6 +328,7 @@
                 request.Method = "DELETE";
                 using (var httpResponse = (HttpWebResponse)request.GetResponse())
                 {
+                    Debug.Log("Response = " + httpResponse.StatusDescription);
                     httpResponse.Close();
                 }
             }
