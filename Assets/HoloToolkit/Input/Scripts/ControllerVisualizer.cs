--- conflicted
+++ resolved
@@ -3,8 +3,11 @@
 
 using System.Collections.Generic;
 using UnityEngine;
-<<<<<<< HEAD
-using UnityEngine.VR.WSA.Input;
+
+#if UNITY_EDITOR || UNITY_WSA
+using UnityEngine.XR.WSA.Input;
+#endif
+
 #if !UNITY_EDITOR && UNITY_WSA
 using GLTF;
 using System.Collections;
@@ -12,9 +15,6 @@
 using Windows.Storage.Streams;
 using Windows.UI.Input.Spatial;
 #endif
-=======
-using UnityEngine.XR.WSA.Input;
->>>>>>> 001ed569
 
 namespace HoloToolkit.Unity.InputModule
 {
@@ -60,14 +60,17 @@
                     spatialInteractionManager.SourceDetected += SpatialInteractionManager_SourceDetected;
                 }
             }, true);
-#else
+
+#elif UNITY_EDITOR
             // Since we're using non-Unity APIs, this will only run in a UWP app.
             Debug.Log("Running in the editor will only render the override models.");
-            InteractionManager.SourceDetected += InteractionManager_SourceDetected;
-#endif
-
-            InteractionManager.SourceLost += InteractionManager_SourceLost;
-            InteractionManager.SourceUpdated += InteractionManager_SourceUpdated;
+            InteractionManager.OnSourceDetected += InteractionManager_OnSourceDetected;
+#endif
+
+#if UNITY_EDITOR || UNITY_WSA
+            InteractionManager.OnSourceLost += InteractionManager_OnSourceLost;
+            InteractionManager.OnSourceUpdated += InteractionManager_OnSourceUpdated;
+#endif
         }
 
 #if !UNITY_EDITOR && UNITY_WSA
@@ -167,18 +170,18 @@
         }
 #endif
 
-        private void InteractionManager_SourceDetected(InteractionManager.SourceEventArgs obj)
-        {
-            if (obj.state.source.sourceKind == InteractionSourceKind.Controller)
+        private void InteractionManager_OnSourceDetected(SourceDetectedEventArgs obj)
+        {
+            if (obj.state.source.kind == InteractionSourceKind.Controller)
             {
                 if (!controllerDictionary.ContainsKey(obj.state.source.id))
                 {
                     GameObject controllerModelGO;
-                    if (obj.state.source.handedness == InteractionSourceHandedness.Left && leftControllerOverride != null)
+                    if (obj.state.handType == InteractionSourceHandType.Left && leftControllerOverride != null)
                     {
                         controllerModelGO = Instantiate(leftControllerOverride);
                     }
-                    else if (obj.state.source.handedness == InteractionSourceHandedness.Right && rightControllerOverride != null)
+                    else if (obj.state.handType == InteractionSourceHandType.Right && rightControllerOverride != null)
                     {
                         controllerModelGO = Instantiate(rightControllerOverride);
                     }
@@ -187,7 +190,7 @@
                         return;
                     }
 
-                    FinishControllerSetup(controllerModelGO, true, obj.state.source.handedness.ToString(), obj.state.source.id);
+                    FinishControllerSetup(controllerModelGO, true, obj.state.handType.ToString(), obj.state.source.id);
                 }
             }
         }
@@ -198,10 +201,10 @@
         /// </summary>
         /// <param name="sender">The SpatialInteractionManager which sent this event.</param>
         /// <param name="args">The source event data to be used determine the controller model to be removed.</param>
-        private void InteractionManager_SourceLost(InteractionManager.SourceEventArgs obj)
+        private void InteractionManager_OnSourceLost(SourceLostEventArgs obj)
         {
             InteractionSource source = obj.state.source;
-            if (source.sourceKind == InteractionSourceKind.Controller)
+            if (source.kind == InteractionSourceKind.Controller)
             {
                 ControllerInfo controller;
                 if (controllerDictionary != null && controllerDictionary.TryGetValue(source.id, out controller))
@@ -214,12 +217,12 @@
             }
         }
 
-        private void InteractionManager_SourceUpdated(InteractionManager.SourceEventArgs obj)
+        private void InteractionManager_OnSourceUpdated(SourceUpdatedEventArgs obj)
         {
             ControllerInfo currentController;
             if (controllerDictionary != null && controllerDictionary.TryGetValue(obj.state.source.id, out currentController))
             {
-                if (currentController.grasp != null && obj.state.source.supportsGrasp)
+                if (currentController.grasp != null && obj.state.supportsGrasp)
                 {
                     if (obj.state.grasped != currentController.wasGrasped)
                     {
@@ -237,7 +240,7 @@
                     }
                 }
 
-                if (currentController.menu != null && obj.state.source.supportsMenu)
+                if (currentController.menu != null && obj.state.supportsMenu)
                 {
                     if (obj.state.menuPressed != currentController.wasMenuPressed)
                     {
@@ -257,20 +260,19 @@
 
                 if (currentController.select != null)
                 {
-                    if (obj.state.selectPressedValue != currentController.lastSelectPressedValue)
-                    {
-                        currentController.select.transform.localPosition = Vector3.Lerp(currentController.selectUnpressed.localPosition, currentController.selectPressed.localPosition, (float)(obj.state.selectPressedValue));
-                        currentController.select.transform.localRotation = Quaternion.Lerp(currentController.selectUnpressed.localRotation, currentController.selectPressed.localRotation, (float)(obj.state.selectPressedValue));
-                        currentController.lastSelectPressedValue = obj.state.selectPressedValue;
-                    }
-                }
-
-                InteractionController controller;
-                if (currentController.thumbstickPress != null && currentController.thumbstickX != null && currentController.thumbstickY != null && obj.state.source.TryGetController(out controller) && controller.hasThumbstick)
-                {
-                    if (obj.state.controllerProperties.thumbstickPressed != currentController.wasThumbstickPressed)
-                    {
-                        if (obj.state.controllerProperties.thumbstickPressed)
+                    if (obj.state.selectPressedAmount != currentController.lastSelectPressedAmount)
+                    {
+                        currentController.select.transform.localPosition = Vector3.Lerp(currentController.selectUnpressed.localPosition, currentController.selectPressed.localPosition, (float)(obj.state.selectPressedAmount));
+                        currentController.select.transform.localRotation = Quaternion.Lerp(currentController.selectUnpressed.localRotation, currentController.selectPressed.localRotation, (float)(obj.state.selectPressedAmount));
+                        currentController.lastSelectPressedAmount = obj.state.selectPressedAmount;
+                    }
+                }
+
+                if (currentController.thumbstickPress != null && obj.state.supportsThumbstick)
+                {
+                    if (obj.state.thumbstickPressed != currentController.wasThumbstickPressed)
+                    {
+                        if (obj.state.thumbstickPressed)
                         {
                             currentController.thumbstickPress.transform.localPosition = currentController.thumbstickPressed.localPosition;
                             currentController.thumbstickPress.transform.localRotation = currentController.thumbstickPressed.localRotation;
@@ -280,31 +282,31 @@
                             currentController.thumbstickPress.transform.localPosition = currentController.thumbstickUnpressed.localPosition;
                             currentController.thumbstickPress.transform.localRotation = currentController.thumbstickUnpressed.localRotation;
                         }
-                        currentController.wasThumbstickPressed = obj.state.controllerProperties.thumbstickPressed;
-                    }
-
-                    if (obj.state.controllerProperties.thumbstickX != currentController.lastThumbstickX)
-                    {
-                        float thumbstickXNormalized = (float)((obj.state.controllerProperties.thumbstickX + 1) / 2.0f);
-                        currentController.thumbstickX.transform.localPosition = Vector3.Lerp(currentController.thumbstickXMin.localPosition, currentController.thumbstickXMax.localPosition, thumbstickXNormalized);
-                        currentController.thumbstickX.transform.localRotation = Quaternion.Lerp(currentController.thumbstickXMin.localRotation, currentController.thumbstickXMax.localRotation, thumbstickXNormalized);
-                        currentController.lastThumbstickX = obj.state.controllerProperties.thumbstickX;
-                    }
-
-                    if (obj.state.controllerProperties.thumbstickY != currentController.lastThumbstickY)
-                    {
-                        float thumbstickYNormalized = (float)((obj.state.controllerProperties.thumbstickY + 1) / 2.0f);
-                        currentController.thumbstickY.transform.localPosition = Vector3.Lerp(currentController.thumbstickYMax.localPosition, currentController.thumbstickYMin.localPosition, thumbstickYNormalized);
-                        currentController.thumbstickY.transform.localRotation = Quaternion.Lerp(currentController.thumbstickYMax.localRotation, currentController.thumbstickYMin.localRotation, thumbstickYNormalized);
-                        currentController.lastThumbstickY = obj.state.controllerProperties.thumbstickY;
-                    }
-                }
-
-                if (currentController.touchpadPress != null && obj.state.source.TryGetController(out controller) && controller.hasTouchpad)
-                {
-                    if (obj.state.controllerProperties.touchpadPressed != currentController.wasTouchpadPressed)
-                    {
-                        if (obj.state.controllerProperties.touchpadPressed)
+                        currentController.wasThumbstickPressed = obj.state.thumbstickPressed;
+                    }
+                }
+
+                if(currentController.thumbstickX != null && currentController.thumbstickY != null && obj.state.supportsThumbstick)
+                {
+                    if (obj.state.thumbstickPosition != currentController.lastThumbstickPosition)
+                    {
+                        Vector2 thumbstickNormalized = (obj.state.thumbstickPosition + Vector2.one) / 2.0f;
+
+                        currentController.thumbstickX.transform.localPosition = Vector3.Lerp(currentController.thumbstickXMin.localPosition, currentController.thumbstickXMax.localPosition, thumbstickNormalized.x);
+                        currentController.thumbstickX.transform.localRotation = Quaternion.Lerp(currentController.thumbstickXMin.localRotation, currentController.thumbstickXMax.localRotation, thumbstickNormalized.x);
+
+                        currentController.thumbstickY.transform.localPosition = Vector3.Lerp(currentController.thumbstickYMax.localPosition, currentController.thumbstickYMin.localPosition, thumbstickNormalized.y);
+                        currentController.thumbstickY.transform.localRotation = Quaternion.Lerp(currentController.thumbstickYMax.localRotation, currentController.thumbstickYMin.localRotation, thumbstickNormalized.y);
+
+                        currentController.lastThumbstickPosition = obj.state.thumbstickPosition;
+                    }
+                }
+
+                if (currentController.touchpadPress != null && obj.state.supportsTouchpad)
+                {
+                    if (obj.state.touchpadPressed != currentController.wasTouchpadPressed)
+                    {
+                        if (obj.state.touchpadPressed)
                         {
                             currentController.touchpadPress.transform.localPosition = currentController.touchpadPressed.localPosition;
                             currentController.touchpadPress.transform.localRotation = currentController.touchpadPressed.localRotation;
@@ -314,15 +316,15 @@
                             currentController.touchpadPress.transform.localPosition = currentController.touchpadUnpressed.localPosition;
                             currentController.touchpadPress.transform.localRotation = currentController.touchpadUnpressed.localRotation;
                         }
-                        currentController.wasTouchpadPressed = obj.state.controllerProperties.touchpadPressed;
-                    }
-                }
-
-                if (currentController.touchpadTouchX != null && currentController.touchpadTouchY != null && obj.state.source.TryGetController(out controller) && controller.hasTouchpad)
-                {
-                    if (obj.state.controllerProperties.touchpadTouched != currentController.wasTouchpadTouched)
-                    {
-                        if (obj.state.controllerProperties.touchpadTouched)
+                        currentController.wasTouchpadPressed = obj.state.touchpadPressed;
+                    }
+                }
+
+                if (currentController.touchpadTouchX != null && currentController.touchpadTouchY != null && obj.state.supportsTouchpad)
+                {
+                    if (obj.state.touchpadTouched != currentController.wasTouchpadTouched)
+                    {
+                        if (obj.state.touchpadTouched)
                         {
                             currentController.touchpadTouchVisualizer.SetActive(true);
                         }
@@ -330,35 +332,32 @@
                         {
                             currentController.touchpadTouchVisualizer.SetActive(false);
                         }
-                        currentController.wasTouchpadTouched = obj.state.controllerProperties.touchpadTouched;
-                    }
-
-                    if (obj.state.controllerProperties.touchpadX != currentController.lastTouchpadX)
-                    {
-                        float touchpadXNormalized = (float)((obj.state.controllerProperties.touchpadX + 1) / 2.0f);
-                        currentController.touchpadTouchX.transform.localPosition = Vector3.Lerp(currentController.touchpadTouchXMin.localPosition, currentController.touchpadTouchXMax.localPosition, touchpadXNormalized);
-                        currentController.touchpadTouchX.transform.localRotation = Quaternion.Lerp(currentController.touchpadTouchXMin.localRotation, currentController.touchpadTouchXMax.localRotation, touchpadXNormalized);
-                        currentController.lastTouchpadX = obj.state.controllerProperties.touchpadX;
-                    }
-
-                    if (obj.state.controllerProperties.touchpadY != currentController.lastTouchpadY)
-                    {
-                        float touchpadYNormalized = (float)((obj.state.controllerProperties.touchpadY + 1) / 2.0f);
-                        currentController.touchpadTouchY.transform.localPosition = Vector3.Lerp(currentController.touchpadTouchYMax.localPosition, currentController.touchpadTouchYMin.localPosition, touchpadYNormalized);
-                        currentController.touchpadTouchY.transform.localRotation = Quaternion.Lerp(currentController.touchpadTouchYMax.localRotation, currentController.touchpadTouchYMin.localRotation, touchpadYNormalized);
-                        currentController.lastTouchpadY = obj.state.controllerProperties.touchpadY;
+                        currentController.wasTouchpadTouched = obj.state.touchpadTouched;
+                    }
+
+                    if (obj.state.touchpadPosition != currentController.lastTouchpadPosition)
+                    {
+                        Vector2 touchpadNormalized = (obj.state.touchpadPosition + Vector2.one) / 2.0f;
+
+                        currentController.touchpadTouchX.transform.localPosition = Vector3.Lerp(currentController.touchpadTouchXMin.localPosition, currentController.touchpadTouchXMax.localPosition, touchpadNormalized.x);
+                        currentController.touchpadTouchX.transform.localRotation = Quaternion.Lerp(currentController.touchpadTouchXMin.localRotation, currentController.touchpadTouchXMax.localRotation, touchpadNormalized.x);
+
+                        currentController.touchpadTouchY.transform.localPosition = Vector3.Lerp(currentController.touchpadTouchYMax.localPosition, currentController.touchpadTouchYMin.localPosition, touchpadNormalized.y);
+                        currentController.touchpadTouchY.transform.localRotation = Quaternion.Lerp(currentController.touchpadTouchYMax.localRotation, currentController.touchpadTouchYMin.localRotation, touchpadNormalized.y);
+
+                        currentController.lastTouchpadPosition = obj.state.touchpadPosition;
                     }
                 }
 
                 Vector3 newPosition;
-                if (obj.state.sourcePose.TryGetPosition(out newPosition) && newPosition != currentController.lastPosition)
+                if (obj.state.properties.location.grip.TryGetPosition(out newPosition) && newPosition != currentController.lastPosition)
                 {
                     currentController.gameObject.transform.localPosition = newPosition;
                     currentController.lastPosition = newPosition;
                 }
 
                 Quaternion newRotation;
-                if (obj.state.sourcePose.TryGetRotation(out newRotation) && newRotation != currentController.lastRotation)
+                if (obj.state.properties.location.grip.TryGetRotation(out newRotation) && newRotation != currentController.lastRotation)
                 {
                     currentController.gameObject.transform.localRotation = newRotation;
                     currentController.lastRotation = newRotation;
@@ -370,7 +369,6 @@
         {
             GameObject parentGameObject = new GameObject()
             {
-<<<<<<< HEAD
                 name = handedness + "Controller"
             };
 
@@ -381,9 +379,6 @@
             if (!isOverride)
             {
                 newControllerInfo.LoadInfo(controllerModelGO.GetComponentsInChildren<Transform>(), this);
-=======
-                controller.transform.localRotation = eventData.GripRotation;
->>>>>>> 001ed569
             }
             controllerDictionary.Add(id, newControllerInfo);
         }
@@ -397,13 +392,9 @@
             }
             else
             {
-<<<<<<< HEAD
                 touchVisualizer = GameObject.CreatePrimitive(PrimitiveType.Sphere);
                 touchVisualizer.transform.localScale = new Vector3(0.0025f, 0.0025f, 0.0025f);
                 touchVisualizer.GetComponent<Renderer>().material.shader = GLTFShader;
-=======
-                controller.transform.localPosition = eventData.GripPosition;
->>>>>>> 001ed569
             }
             Destroy(touchVisualizer.GetComponent<Collider>());
             touchVisualizer.transform.parent = parentTransform;
