﻿// Copyright (c) Microsoft Corporation. All rights reserved.
// Licensed under the MIT License. See LICENSE in the project root for license information.

using System;
using System.Collections.Generic;
using UnityEngine;
using HoloToolkit.Unity.SpatialMapping;

namespace HoloToolkit.Unity.InputModule
{
    /// <summary>
    /// The TapToPlace class is a basic way to enable users to move objects 
    /// and place them on real world surfaces.
    /// Put this script on the object you want to be able to move. 
    /// Users will be able to tap objects, gaze elsewhere, and perform the tap gesture again to place.
    /// This script is used in conjunction with GazeManager, WorldAnchorManager, and SpatialMappingManager.
    /// </summary>
    [RequireComponent(typeof(Collider))]
    [RequireComponent(typeof(Interpolator))]
    public class TapToPlace : MonoBehaviour, IInputClickHandler
    {
        [Tooltip("Distance from camera to keep the object while placing it.")]
        public float DefaultGazeDistance = 2.0f;

        [Tooltip("Place parent on tap instead of current game object.")]
        public bool PlaceParentOnTap;

        [Tooltip("Specify the parent game object to be moved on tap, if the immediate parent is not desired.")]
        public GameObject ParentGameObjectToPlace;

        /// <summary>
        /// Keeps track of if the user is moving the object or not.
        /// Setting this to true will enable the user to move and place the object in the scene.
        /// Useful when you want to place an object immediately.
        /// </summary>
        [Tooltip("Setting this to true will enable the user to move and place the object in the scene without needing to tap on the object. Useful when you want to place an object immediately.")]
        public bool IsBeingPlaced;

        [Tooltip("Setting this to true will allow this behavior to control the DrawMesh property on the spatial mapping.")]
        public bool AllowMeshVisualizationControl = true;

        private Interpolator interpolator;

        /// <summary>
        /// The default ignore raycast layer built into unity.
        /// </summary>
        private const int IgnoreRaycastLayer = 2;

        private Dictionary<GameObject, int> layerCache = new Dictionary<GameObject, int>();

        protected virtual void Start()
        {
            if (PlaceParentOnTap)
            {
                ParentGameObjectToPlace = GetParentToPlace();
                PlaceParentOnTap = ParentGameObjectToPlace != null;
            }

            interpolator = EnsureInterpolator();

            if (IsBeingPlaced)
            {
<<<<<<< HEAD
                // If we are not starting out with actively placing the object, give it a World Anchor
                if (!IsBeingPlaced)
                {
                    WorldAnchorManager.Instance.AttachAnchor(PlaceParentOnTap ? ParentGameObjectToPlace : gameObject);
                }
=======
                StartPlacing();
            } else // If we are not starting out with actively placing the object, give it a World Anchor
            {
                AttachWorldAnchor();
>>>>>>> 8ed1817a
            }
        }

        /// <summary>
        /// Returns the predefined GameObject or the immediate parent when it exists
        /// </summary>
        /// <returns></returns>
        private GameObject GetParentToPlace()
        {
            if (ParentGameObjectToPlace)
            {
                return ParentGameObjectToPlace;
            }

            return gameObject.transform.parent ? gameObject.transform.parent.gameObject : null;
        }

        /// <summary>
        /// Ensures an interpolator on either the parent or on the gameobject itself and returns it.
        /// </summary>
        private Interpolator EnsureInterpolator()
        {
            var interpolatorHolder = PlaceParentOnTap ? ParentGameObjectToPlace : gameObject;
            return interpolatorHolder.EnsureComponent<Interpolator>();
        }

        protected virtual void Update()
        {
            if (!IsBeingPlaced) { return; }
            Transform cameraTransform = CameraCache.Main.transform;

            Vector3 placementPosition = GetPlacementPosition(cameraTransform.position, cameraTransform.forward, DefaultGazeDistance);

            // Here is where you might consider adding intelligence
            // to how the object is placed.  For example, consider
            // placing based on the bottom of the object's
            // collider so it sits properly on surfaces.

            if (PlaceParentOnTap)
            {
                placementPosition = ParentGameObjectToPlace.transform.position + (placementPosition - gameObject.transform.position);
            }

            // update the placement to match the user's gaze.
            interpolator.SetTargetPosition(placementPosition);

            // Rotate this object to face the user.
            interpolator.SetTargetRotation(Quaternion.Euler(0, cameraTransform.localEulerAngles.y, 0));
        }

        public virtual void OnInputClicked(InputClickedEventData eventData)
        {
            // On each tap gesture, toggle whether the user is in placing mode.
            IsBeingPlaced = !IsBeingPlaced;
            HandlePlacement();
        }

        private void HandlePlacement()
        {
            if (IsBeingPlaced)
            {
                StartPlacing();
            } else
            {
                StopPlacing();
            }
        }

<<<<<<< HEAD
                // If the user is in placing mode, display the spatial mapping mesh.
                if (AllowMeshVisualizationControl)
                {
                    SpatialMappingManager.Instance.DrawVisualMeshes = true;
                }

                //Removes existing world anchor if any exist.
                WorldAnchorManager.Instance.RemoveAnchor(PlaceParentOnTap ? ParentGameObjectToPlace : gameObject);
            }
            else
            {
                SetLayerRecursively(transform, useDefaultLayer: true);
                // Clear our cache in case we added or removed GameObjects between taps.
                defaultLayersCache.Clear();
                InputManager.Instance.RemoveGlobalListener(gameObject);

                // If the user is not in placing mode, hide the spatial mapping mesh.
                if (AllowMeshVisualizationControl)
                {
                    SpatialMappingManager.Instance.DrawVisualMeshes = false;
                }
=======
        private void StartPlacing()
        {
            var layerCacheTarget = PlaceParentOnTap ? ParentGameObjectToPlace : gameObject;
            layerCacheTarget.SetLayerRecursively(IgnoreRaycastLayer, out layerCache);
            InputManager.Instance.PushModalInputHandler(gameObject);

            ToggleSpatialMesh();
            RemoveWorldAnchor();
        }

        private void StopPlacing()
        {
            var layerCacheTarget = PlaceParentOnTap ? ParentGameObjectToPlace : gameObject;
            layerCacheTarget.ApplyLayerCacheRecursively(layerCache);
            InputManager.Instance.PopModalInputHandler();

            ToggleSpatialMesh();
            AttachWorldAnchor();
        }
>>>>>>> 8ed1817a

        private void AttachWorldAnchor()
        {
            if (WorldAnchorManager.Instance != null)
            {
                // Add world anchor when object placement is done.
<<<<<<< HEAD
                WorldAnchorManager.Instance.AttachAnchor(PlaceParentOnTap ? ParentGameObjectToPlace : gameObject);
=======
                WorldAnchorManager.Instance.AttachAnchor(gameObject, SavedAnchorFriendlyName);
>>>>>>> 8ed1817a
            }
        }

        private void RemoveWorldAnchor()
        {
            if (WorldAnchorManager.Instance != null)
            {
                //Removes existing world anchor if any exist.
                WorldAnchorManager.Instance.RemoveAnchor(gameObject);
            }
        }

        /// <summary>
        /// If the user is in placing mode, display the spatial mapping mesh.
        /// </summary>
        private void ToggleSpatialMesh()
        {
            if (SpatialMappingManager.Instance != null)
            {
                SpatialMappingManager.Instance.DrawVisualMeshes = IsBeingPlaced && AllowMeshVisualizationControl;
            }
        }

        /// <summary>
        /// If we're using the spatial mapping, check to see if we got a hit, else use the gaze position.
        /// </summary>
        /// <returns>Placement position infront of the user</returns>
        private static Vector3 GetPlacementPosition(Vector3 headPosition, Vector3 gazeDirection, float defaultGazeDistance)
        {
            RaycastHit hitInfo;
            if (SpatialMappingRaycast(headPosition, gazeDirection, out hitInfo))
            {
                return hitInfo.point;
            }
            return GetGazePlacementPosition(headPosition, gazeDirection, defaultGazeDistance);
        }

        /// <summary>
        /// Does a raycast on the spatial mapping layer to try to find a hit.
        /// </summary>
        /// <param name="origin">Origin of the raycast</param>
        /// <param name="direction">Direction of the raycast</param>
        /// <param name="spatialMapHit">Result of the raycast when a hit occured</param>
        /// <returns>Wheter it found a hit or not</returns>
        private static bool SpatialMappingRaycast(Vector3 origin, Vector3 direction, out RaycastHit spatialMapHit)
        {
            if (SpatialMappingManager.Instance != null)
            {
                RaycastHit hitInfo;
                if (Physics.Raycast(origin, direction, out hitInfo, 30.0f, SpatialMappingManager.Instance.LayerMask))
                {
                    spatialMapHit = hitInfo;
                    return true;
                }
            }
            spatialMapHit = new RaycastHit();
            return false;
        }

        /// <summary>
        /// Get placement position either from GazeManager hit or infront of the user as backup
        /// </summary>
        /// <param name="headPosition">Position of the users head</param>
        /// <param name="gazeDirection">Gaze direction of the user</param>
        /// <param name="defaultGazeDistance">Default placement distance infront of the user</param>
        /// <returns>Placement position infront of the user</returns>
        private static Vector3 GetGazePlacementPosition(Vector3 headPosition, Vector3 gazeDirection, float defaultGazeDistance)
        {
            if (GazeManager.Instance.HitObject != null)
            {
                return GazeManager.Instance.HitPosition;
            }
            return headPosition + gazeDirection * defaultGazeDistance;
        }
    }
}<|MERGE_RESOLUTION|>--- conflicted
+++ resolved
@@ -1,7 +1,6 @@
 ﻿// Copyright (c) Microsoft Corporation. All rights reserved.
 // Licensed under the MIT License. See LICENSE in the project root for license information.
 
-using System;
 using System.Collections.Generic;
 using UnityEngine;
 using HoloToolkit.Unity.SpatialMapping;
@@ -60,18 +59,11 @@
 
             if (IsBeingPlaced)
             {
-<<<<<<< HEAD
-                // If we are not starting out with actively placing the object, give it a World Anchor
-                if (!IsBeingPlaced)
-                {
-                    WorldAnchorManager.Instance.AttachAnchor(PlaceParentOnTap ? ParentGameObjectToPlace : gameObject);
-                }
-=======
                 StartPlacing();
-            } else // If we are not starting out with actively placing the object, give it a World Anchor
+            }
+            else // If we are not starting out with actively placing the object, give it a World Anchor
             {
                 AttachWorldAnchor();
->>>>>>> 8ed1817a
             }
         }
 
@@ -134,35 +126,12 @@
             if (IsBeingPlaced)
             {
                 StartPlacing();
-            } else
+            }
+            else
             {
                 StopPlacing();
             }
         }
-
-<<<<<<< HEAD
-                // If the user is in placing mode, display the spatial mapping mesh.
-                if (AllowMeshVisualizationControl)
-                {
-                    SpatialMappingManager.Instance.DrawVisualMeshes = true;
-                }
-
-                //Removes existing world anchor if any exist.
-                WorldAnchorManager.Instance.RemoveAnchor(PlaceParentOnTap ? ParentGameObjectToPlace : gameObject);
-            }
-            else
-            {
-                SetLayerRecursively(transform, useDefaultLayer: true);
-                // Clear our cache in case we added or removed GameObjects between taps.
-                defaultLayersCache.Clear();
-                InputManager.Instance.RemoveGlobalListener(gameObject);
-
-                // If the user is not in placing mode, hide the spatial mapping mesh.
-                if (AllowMeshVisualizationControl)
-                {
-                    SpatialMappingManager.Instance.DrawVisualMeshes = false;
-                }
-=======
         private void StartPlacing()
         {
             var layerCacheTarget = PlaceParentOnTap ? ParentGameObjectToPlace : gameObject;
@@ -182,18 +151,13 @@
             ToggleSpatialMesh();
             AttachWorldAnchor();
         }
->>>>>>> 8ed1817a
 
         private void AttachWorldAnchor()
         {
             if (WorldAnchorManager.Instance != null)
             {
                 // Add world anchor when object placement is done.
-<<<<<<< HEAD
                 WorldAnchorManager.Instance.AttachAnchor(PlaceParentOnTap ? ParentGameObjectToPlace : gameObject);
-=======
-                WorldAnchorManager.Instance.AttachAnchor(gameObject, SavedAnchorFriendlyName);
->>>>>>> 8ed1817a
             }
         }
 
@@ -202,7 +166,7 @@
             if (WorldAnchorManager.Instance != null)
             {
                 //Removes existing world anchor if any exist.
-                WorldAnchorManager.Instance.RemoveAnchor(gameObject);
+                WorldAnchorManager.Instance.RemoveAnchor(PlaceParentOnTap ? ParentGameObjectToPlace : gameObject);
             }
         }
 
