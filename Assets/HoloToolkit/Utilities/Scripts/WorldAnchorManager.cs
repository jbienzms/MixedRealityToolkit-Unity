--- conflicted
+++ resolved
@@ -1,25 +1,15 @@
 ﻿// Copyright (c) Microsoft Corporation. All rights reserved.
 // Licensed under the MIT License. See LICENSE in the project root for license information.
 
-<<<<<<< HEAD
-using HoloToolkit.Unity.SpatialMapping;
-using System.Collections.Generic;
-using UnityEngine;
-
-#if UNITY_EDITOR || UNITY_WSA
-using UnityEngine.XR.WSA;
-using UnityEngine.XR.WSA.Persistence;
-=======
 using UnityEngine;
 
 #if UNITY_WSA
 using System;
 using System.Collections.Generic;
-using UnityEngine.VR.WSA;
-using UnityEngine.VR.WSA.Persistence;
+using UnityEngine.XR.WSA;
+using UnityEngine.XR.WSA.Persistence;
 #if !UNITY_EDITOR
 using HoloToolkit.Unity.SpatialMapping;
->>>>>>> 1bcd8e6b
 #endif
 #endif
 
@@ -101,6 +91,10 @@
         {
             base.Awake();
             AnchorStore = null;
+        }
+
+        private void Start()
+        {
             WorldAnchorStore.GetAsync(AnchorStoreReady);
         }
 
@@ -126,34 +120,12 @@
         {
             AnchorStore = anchorStore;
 
-<<<<<<< HEAD
-#if UNITY_EDITOR || UNITY_WSA
-            AnchorStore = null;
-
-    #if UNITY_EDITOR
-            Debug.LogWarning("World Anchor Manager does not work in the editor. Anchor Store will never be ready.");
-    #endif
-
-#endif
-        }
-
-        private void Start()
-        {
-
-#if UNITY_EDITOR || UNITY_WSA
-            WorldAnchorStore.GetAsync(AnchorStoreReady);
-#endif
-        }
-
-#if UNITY_WSA
-=======
             if (!PersistentAnchors)
             {
                 AnchorStore.Clear();
             }
         }
 
->>>>>>> 1bcd8e6b
         /// <summary>
         /// Called when tracking changes for a 'cached' anchor.  
         /// When an anchor isn't located immediately we subscribe to this event so
@@ -210,14 +182,10 @@
         /// <returns>The name of the newly attached anchor.</returns>
         public string AttachAnchor(GameObject gameObjectToAnchor, string anchorName = null)
         {
-<<<<<<< HEAD
-#if UNITY_WSA
-=======
 #if !UNITY_WSA || UNITY_EDITOR
             Debug.LogWarning("World Anchor Manager does not work for this build. AttachAnchor will not be called.");
             return null;
 #else
->>>>>>> 1bcd8e6b
             if (gameObjectToAnchor == null)
             {
                 Debug.LogError("[WorldAnchorManager] Must pass in a valid gameObject");
@@ -237,16 +205,11 @@
                 {
                     AnchoredGameObject = gameObjectToAnchor,
                     AnchorName = anchorName,
-<<<<<<< HEAD
-                    Operation = AnchorOperation.Create
-                });
-=======
                     Operation = AnchorOperation.Save
                 }
             );
 
             return anchorName;
->>>>>>> 1bcd8e6b
 #endif
         }
 
@@ -256,7 +219,6 @@
         /// <param name="gameObjectToUnanchor">The GameObject reference with valid anchor to remove from the anchor store.</param>
         public void RemoveAnchor(GameObject gameObjectToUnanchor)
         {
-#if UNITY_WSA
             if (gameObjectToUnanchor == null)
             {
                 Debug.LogError("[WorldAnchorManager] Invalid GameObject! Try removing anchor by name.");
@@ -267,8 +229,6 @@
                 return;
             }
 
-<<<<<<< HEAD
-=======
             RemoveAnchor(string.Empty, gameObjectToUnanchor);
         }
 
@@ -309,16 +269,11 @@
 #if !UNITY_WSA || UNITY_EDITOR
             Debug.LogWarning("World Anchor Manager does not work for this build. RemoveAnchor will not be called.");
 #else
->>>>>>> 1bcd8e6b
             // This case is unexpected, but just in case.
             if (AnchorStore == null)
             {
                 Debug.LogWarning("[WorldAnchorManager] RemoveAnchor called before anchor store is ready.");
             }
-<<<<<<< HEAD
-
-=======
->>>>>>> 1bcd8e6b
 
             LocalAnchorOperations.Enqueue(
                 new AnchorAttachmentInfo
@@ -335,13 +290,9 @@
         /// </summary>
         public void RemoveAllAnchors()
         {
-<<<<<<< HEAD
-#if UNITY_WSA
-=======
 #if !UNITY_WSA || UNITY_EDITOR
             Debug.LogWarning("World Anchor Manager does not work for this build. RemoveAnchor will not be called.");
 #else
->>>>>>> 1bcd8e6b
             SpatialMappingManager spatialMappingManager = SpatialMappingManager.Instance;
 
             // This case is unexpected, but just in case.
@@ -388,13 +339,9 @@
         /// <param name="anchorAttachmentInfo">Parameters for attaching the anchor.</param>
         protected void DoAnchorOperation(AnchorAttachmentInfo anchorAttachmentInfo)
         {
-<<<<<<< HEAD
-#if UNITY_WSA
-=======
             string anchorId = anchorAttachmentInfo.AnchorName;
             GameObject anchoredGameObject = anchorAttachmentInfo.AnchoredGameObject;
 
->>>>>>> 1bcd8e6b
             switch (anchorAttachmentInfo.Operation)
             {
                 case AnchorOperation.Save:
@@ -518,12 +465,7 @@
         /// <param name="anchorName">The name to give to the anchor.</param>
         private void CreateAnchor(GameObject gameObjectToAnchor, string anchorName)
         {
-<<<<<<< HEAD
-#if UNITY_WSA
-            var anchor = gameObjectToAnchor.AddComponent<WorldAnchor>();
-=======
             var anchor = gameObjectToAnchor.EnsureComponent<WorldAnchor>();
->>>>>>> 1bcd8e6b
             anchor.name = anchorName;
 
             // Sometimes the anchor is located immediately. In that case it can be saved immediately.
@@ -538,10 +480,6 @@
             }
         }
 
-<<<<<<< HEAD
-#if UNITY_WSA
-=======
->>>>>>> 1bcd8e6b
         /// <summary>
         /// Saves the anchor to the anchor store.
         /// </summary>
