﻿// Copyright (c) Microsoft Corporation. All rights reserved.
// Licensed under the MIT License. See LICENSE in the project root for license information.

using HoloToolkit.Unity.InputModule;
using UnityEngine;
<<<<<<< HEAD

#if UNITY_EDITOR || UNITY_WSA
using UnityEngine.VR.WSA;
#endif
=======
using UnityEngine.XR.WSA;
>>>>>>> 001ed569

namespace HoloToolkit.Unity
{
    /// <summary>
    /// StabilizationPlaneModifier handles the setting of the stabilization plane in several ways.
    /// </summary>
    public class StabilizationPlaneModifier : Singleton<StabilizationPlaneModifier>
    {
        [Tooltip("Checking enables SetFocusPointForFrame to set the stabilization plane.")]
        public bool SetStabilizationPlane = true;

        [Tooltip("When lerping, use unscaled time. This is useful for games that have a pause mechanism or otherwise adjust the game timescale.")]
        public bool UseUnscaledTime = true;

        [Tooltip("Lerp speed when moving focus point closer.")]
        public float LerpStabilizationPlanePowerCloser = 4.0f;

        [Tooltip("Lerp speed when moving focus point farther away.")]
        public float LerpStabilizationPlanePowerFarther = 7.0f;

        [SerializeField, Tooltip("Used to temporarily override the location of the stabilization plane.")]
        private Transform targetOverride;
        public Transform TargetOverride
        {
            get
            {
                return targetOverride;
            }
            set
            {
                if (targetOverride != value)
                {
                    targetOverride = value;
                    if (targetOverride)
                    {
                        targetOverridePreviousPosition = targetOverride.position;
                    }
                }
            }
        }

        [SerializeField, Tooltip("Keeps track of position-based velocity for the target object.")]
        private bool trackVelocity;
        public bool TrackVelocity
        {
            get
            {
                return trackVelocity;
            }
            set
            {
                trackVelocity = value;
                if (TargetOverride)
                {
                    targetOverridePreviousPosition = TargetOverride.position;
                }
            }
        }

        [Tooltip("Use the GazeManager class to set the plane to the gazed upon hologram. If disabled, the plane will always be at a constant distance.")]
        public bool UseGazeManager = true;

        [Tooltip("Default distance to set plane if plane is gaze-locked or if no object is hit.")]
        public float DefaultPlaneDistance = 2.0f;

        [Tooltip("Visualize the plane at runtime.")]
        public bool DrawGizmos;

        /// <summary>
        /// Position of the plane in world space.
        /// </summary>
        private Vector3 planePosition;

        /// <summary>
        /// Current distance of the plane from the user's head. Only used when not using the target override
        /// or the GazeManager to set the plane's position. 
        /// </summary>
        private float currentPlaneDistance = 4.0f;

        /// <summary>
        /// Tracks the previous position of the target override object. Used if velocity is being tracked.
        /// </summary>
        private Vector3 targetOverridePreviousPosition;

        /// <summary>
        /// Updates the focus point for every frame after all objects have finished moving.
        /// </summary>
        private void LateUpdate()
        {
            if (SetStabilizationPlane)
            {
                float deltaTime = UseUnscaledTime
                    ? Time.unscaledDeltaTime
                    : Time.deltaTime;

                if (TargetOverride != null)
                {
                    ConfigureTransformOverridePlane(deltaTime);
                }
                else if (UseGazeManager)
                {
                    ConfigureGazeManagerPlane(deltaTime);
                }
                else
                {
                    ConfigureFixedDistancePlane(deltaTime);
                }
            }
        }

        /// <summary>
        /// Called by Unity when this script is loaded or a value is changed in the inspector.
        /// Only called in editor, ensures that the property values always match the corresponding member variables.
        /// </summary>
        private void OnValidate()
        {
            TrackVelocity = trackVelocity;
            TargetOverride = targetOverride;
        }

        /// <summary>
        /// Gets the origin of the gaze for purposes of placing the stabilization plane
        /// </summary>
        private Vector3 GazeOrigin
        {
            get
            {
                if (GazeManager.IsInitialized)
                {
                    return GazeManager.Instance.GazeOrigin;
                }
                return Camera.main.transform.position;
            }
        }

        /// <summary>
        /// Gets the direction of the gaze for purposes of placing the stabilization plane
        /// </summary>
        private Vector3 GazeNormal
        {
            get
            {
                if (GazeManager.IsInitialized)
                {
                    return GazeManager.Instance.GazeNormal;
                }
                return Camera.main.transform.forward;
            }
        }

        /// <summary>
        /// Gets the position hit on the object the user is gazing at, if gaze tracking is supported.
        /// </summary>
        /// <param name="hitPosition">The position at which gaze ray intersects with an object.</param>
        /// <returns>True if gaze is supported and an object was hit by gaze, otherwise false.</returns>
        private bool TryGetGazeHitPosition(out Vector3 hitPosition)
        {
            if (GazeManager.IsInitialized)
            {
                hitPosition = GazeManager.Instance.HitPosition;
                return true;
            }
            hitPosition = Vector3.zero;
            return false;
        }

        /// <summary>
        /// Configures the stabilization plane to update its position based on an object in the scene.        
        /// </summary>
        private void ConfigureTransformOverridePlane(float deltaTime)
        {
            planePosition = TargetOverride.position;

            Vector3 velocity = Vector3.zero;
            if (TrackVelocity)
            {
                velocity = UpdateVelocity(deltaTime);
            }

#if UNITY_EDITOR || UNITY_WSA
            // Place the plane at the desired depth in front of the user and billboard it to the gaze origin.
            HolographicSettings.SetFocusPointForFrame(planePosition, -GazeNormal, velocity);
#endif
        }

        /// <summary>
        /// Configures the stabilization plane to update its position based on what your gaze intersects in the scene.
        /// </summary>
        private void ConfigureGazeManagerPlane(float deltaTime)
        {
            Vector3 gazeOrigin = GazeOrigin;
            Vector3 gazeDirection = GazeNormal;

            // Calculate the delta between gaze origin's position and current hit position. If no object is hit, use default distance.
            float focusPointDistance;
            Vector3 gazeHitPosition;
            if (TryGetGazeHitPosition(out gazeHitPosition))
            {
                focusPointDistance = (gazeOrigin - gazeHitPosition).magnitude;
            }
            else
            {
                focusPointDistance = DefaultPlaneDistance;
            }
            
            float lerpPower = focusPointDistance > currentPlaneDistance ? LerpStabilizationPlanePowerFarther
                                                                        : LerpStabilizationPlanePowerCloser;

            // Smoothly move the focus point from previous hit position to new position.
            currentPlaneDistance = Mathf.Lerp(currentPlaneDistance, focusPointDistance, lerpPower * deltaTime);

            planePosition = gazeOrigin + (gazeDirection * currentPlaneDistance);

#if UNITY_EDITOR || UNITY_WSA
            HolographicSettings.SetFocusPointForFrame(planePosition, -gazeDirection, Vector3.zero);
#endif
        }

        /// <summary>
        /// Configures the stabilization plane to update based on a fixed distance away from you.
        /// </summary>
        private void ConfigureFixedDistancePlane(float deltaTime)
        {
            Vector3 gazeOrigin = GazeOrigin;
            Vector3 gazeNormal = GazeNormal;

            float lerpPower = DefaultPlaneDistance > currentPlaneDistance ? LerpStabilizationPlanePowerFarther
                                                                          : LerpStabilizationPlanePowerCloser;

            // Smoothly move the focus point from previous hit position to new position.
            currentPlaneDistance = Mathf.Lerp(currentPlaneDistance, DefaultPlaneDistance, lerpPower * deltaTime);

            planePosition = gazeOrigin + (gazeNormal * currentPlaneDistance);
#if UNITY_EDITOR || UNITY_WSA
            HolographicSettings.SetFocusPointForFrame(planePosition, -gazeNormal, Vector3.zero);
#endif
        }

        /// <summary>
        /// Tracks the velocity of the target object to be used as a hint for the plane stabilization.
        /// </summary>
        private Vector3 UpdateVelocity(float deltaTime)
        {
            // Roughly calculate the velocity based on previous position, current position, and frame time.
            Vector3 velocity = (TargetOverride.position - targetOverridePreviousPosition) / deltaTime;
            targetOverridePreviousPosition = TargetOverride.position;
            return velocity;
        }

        /// <summary>
        /// When in editor, draws a magenta quad that visually represents the stabilization plane.
        /// </summary>
        private void OnDrawGizmos()
        {
            if (Application.isPlaying && DrawGizmos)
            {
                Vector3 focalPlaneNormal = -GazeNormal;
                Vector3 planeUp = Vector3.Cross(Vector3.Cross(focalPlaneNormal, Vector3.up), focalPlaneNormal);
                Gizmos.matrix = Matrix4x4.TRS(planePosition, Quaternion.LookRotation(focalPlaneNormal, planeUp), new Vector3(4.0f, 3.0f, 0.01f));

                Color gizmoColor = Color.magenta;
                gizmoColor.a = 0.5f;
                Gizmos.color = gizmoColor;

                Gizmos.DrawWireCube(Vector3.zero, Vector3.one);
                Gizmos.DrawCube(Vector3.zero, Vector3.one);
            }
        }
    }
}<|MERGE_RESOLUTION|>--- conflicted
+++ resolved
@@ -3,14 +3,10 @@
 
 using HoloToolkit.Unity.InputModule;
 using UnityEngine;
-<<<<<<< HEAD
-
-#if UNITY_EDITOR || UNITY_WSA
-using UnityEngine.VR.WSA;
-#endif
-=======
+
+#if UNITY_EDITOR || UNITY_WSA
 using UnityEngine.XR.WSA;
->>>>>>> 001ed569
+#endif
 
 namespace HoloToolkit.Unity
 {
