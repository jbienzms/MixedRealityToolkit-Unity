--- conflicted
+++ resolved
@@ -7,18 +7,11 @@
   m_PrefabParentObject: {fileID: 0}
   m_PrefabInternal: {fileID: 0}
   m_Name: Emitter
-<<<<<<< HEAD
-  m_Shader: {fileID: 4800000, guid: 5f798bc89d23aaa43bc6d51e147b544a, type: 3}
-  m_ShaderKeywords: ETC1_EXTERNAL_ALPHA _EMISSION _USECOLOR_ON
-  m_LightmapFlags: 1
-  m_EnableInstancingVariants: 0
-=======
   m_Shader: {fileID: 4800000, guid: f1f3948b20c230044bda31b620ddd37f, type: 3}
   m_ShaderKeywords: _EMISSION _USEAMBIENT_ON _USECOLOR_ON _USEDIFFUSE_ON _USEMAINCOLOR_ON
   m_LightmapFlags: 1
   m_EnableInstancingVariants: 0
   m_DoubleSidedGI: 0
->>>>>>> f61436f9
   m_CustomRenderQueue: -1
   stringTagMap: {}
   disabledShaderPasses: []
@@ -29,41 +22,6 @@
         m_Texture: {fileID: 0}
         m_Scale: {x: 1, y: 1}
         m_Offset: {x: 0, y: 0}
-<<<<<<< HEAD
-    - _DetailAlbedoMap:
-        m_Texture: {fileID: 0}
-        m_Scale: {x: 1, y: 1}
-        m_Offset: {x: 0, y: 0}
-    - _DetailMask:
-        m_Texture: {fileID: 0}
-        m_Scale: {x: 1, y: 1}
-        m_Offset: {x: 0, y: 0}
-    - _DetailNormalMap:
-        m_Texture: {fileID: 0}
-        m_Scale: {x: 1, y: 1}
-        m_Offset: {x: 0, y: 0}
-    - _EmissionMap:
-        m_Texture: {fileID: 0}
-        m_Scale: {x: 1, y: 1}
-        m_Offset: {x: 0, y: 0}
-    - _EmissionTex:
-        m_Texture: {fileID: 0}
-        m_Scale: {x: 1, y: 1}
-        m_Offset: {x: 0, y: 0}
-    - _MainTex:
-        m_Texture: {fileID: 0}
-        m_Scale: {x: 1, y: 1}
-        m_Offset: {x: 0, y: 0}
-    - _MetallicGlossMap:
-        m_Texture: {fileID: 0}
-        m_Scale: {x: 1, y: 1}
-        m_Offset: {x: 0, y: 0}
-    - _OcclusionMap:
-        m_Texture: {fileID: 0}
-        m_Scale: {x: 1, y: 1}
-        m_Offset: {x: 0, y: 0}
-    - _ParallaxMap:
-=======
     - _CubeMap:
         m_Texture: {fileID: 0}
         m_Scale: {x: 1, y: 1}
@@ -109,29 +67,21 @@
         m_Scale: {x: 1, y: 1}
         m_Offset: {x: 0, y: 0}
     - _SpecularMap:
->>>>>>> f61436f9
         m_Texture: {fileID: 0}
         m_Scale: {x: 1, y: 1}
         m_Offset: {x: 0, y: 0}
     m_Floats:
-<<<<<<< HEAD
-    - _BumpScale: 1
-=======
     - _AlphaTest: 0
     - _BlendOp: 0
     - _BumpScale: 1
     - _CalibrationSpaceReflections: 0
->>>>>>> f61436f9
     - _ColorWriteMask: 15
     - _Cull: 2
     - _Cutoff: 0.5
     - _DetailNormalMapScale: 1
     - _DstBlend: 0
-<<<<<<< HEAD
-=======
     - _ForcePerPixel: 0
     - _Gloss: 1
->>>>>>> f61436f9
     - _GlossMapScale: 1
     - _Glossiness: 0.5
     - _GlossyReflections: 1
@@ -139,16 +89,6 @@
     - _Mode: 0
     - _OcclusionStrength: 1
     - _Parallax: 0.02
-<<<<<<< HEAD
-    - _SmoothnessTextureChannel: 0
-    - _SpecularHighlights: 1
-    - _SrcBlend: 1
-    - _UVSec: 0
-    - _UseBumpMap: 0
-    - _UseColor: 1
-    - _UseEmissionTex: 0
-    - _UseMainTex: 0
-=======
     - _ReflectionScale: 2
     - _RimPower: 0.7
     - _Shade4: 0
@@ -172,16 +112,11 @@
     - _UseRimLighting: 0
     - _UseSpecularMap: 0
     - _UseVertexColor: 0
->>>>>>> f61436f9
     - _ZTest: 4
     - _ZWrite: 1
     m_Colors:
     - _Color: {r: 0, g: 0, b: 1, a: 1}
-<<<<<<< HEAD
-    - _EmissionColor: {r: 0, g: 0, b: 0, a: 1}
-=======
     - _EmissionColor: {r: 0, g: 0, b: 0, a: 1}
     - _RimColor: {r: 1, g: 1, b: 1, a: 1}
     - _SpecColor: {r: 0.5, g: 0.5, b: 0.5, a: 1}
-    - _TextureScaleOffset: {r: 1, g: 1, b: 0, a: 0}
->>>>>>> f61436f9
+    - _TextureScaleOffset: {r: 1, g: 1, b: 0, a: 0}