%YAML 1.1
%TAG !u! tag:unity3d.com,2011:
--- !u!29 &1
OcclusionCullingSettings:
  m_ObjectHideFlags: 0
  serializedVersion: 2
  m_OcclusionBakeSettings:
    smallestOccluder: 5
    smallestHole: 0.25
    backfaceThreshold: 100
  m_SceneGUID: 00000000000000000000000000000000
  m_OcclusionCullingData: {fileID: 0}
--- !u!104 &2
RenderSettings:
  m_ObjectHideFlags: 0
  serializedVersion: 9
  m_Fog: 0
  m_FogColor: {r: 0.5, g: 0.5, b: 0.5, a: 1}
  m_FogMode: 3
  m_FogDensity: 0.01
  m_LinearFogStart: 0
  m_LinearFogEnd: 300
  m_AmbientSkyColor: {r: 0.212, g: 0.227, b: 0.259, a: 1}
  m_AmbientEquatorColor: {r: 0.114, g: 0.125, b: 0.133, a: 1}
  m_AmbientGroundColor: {r: 0.047, g: 0.043, b: 0.035, a: 1}
  m_AmbientIntensity: 1
  m_AmbientMode: 0
  m_SubtractiveShadowColor: {r: 0.42, g: 0.478, b: 0.627, a: 1}
  m_SkyboxMaterial: {fileID: 10304, guid: 0000000000000000f000000000000000, type: 0}
  m_HaloStrength: 0.5
  m_FlareStrength: 1
  m_FlareFadeSpeed: 3
  m_HaloTexture: {fileID: 0}
  m_SpotCookie: {fileID: 10001, guid: 0000000000000000e000000000000000, type: 0}
  m_DefaultReflectionMode: 0
  m_DefaultReflectionResolution: 128
  m_ReflectionBounces: 1
  m_ReflectionIntensity: 1
  m_CustomReflection: {fileID: 0}
  m_Sun: {fileID: 0}
  m_IndirectSpecularColor: {r: 0.44657898, g: 0.4964133, b: 0.5748178, a: 1}
  m_UseRadianceAmbientProbe: 0
--- !u!157 &3
LightmapSettings:
  m_ObjectHideFlags: 0
  serializedVersion: 11
  m_GIWorkflowMode: 0
  m_GISettings:
    serializedVersion: 2
    m_BounceScale: 1
    m_IndirectOutputScale: 1
    m_AlbedoBoost: 1
    m_EnvironmentLightingMode: 0
    m_EnableBakedLightmaps: 1
    m_EnableRealtimeLightmaps: 0
  m_LightmapEditorSettings:
    serializedVersion: 10
    m_Resolution: 2
    m_BakeResolution: 2048
    m_AtlasSize: 1024
    m_AO: 1
    m_AOMaxDistance: 1
    m_CompAOExponent: 1
    m_CompAOExponentDirect: 0
    m_Padding: 2
    m_LightmapParameters: {fileID: 0}
    m_LightmapsBakeMode: 1
    m_TextureCompression: 1
    m_FinalGather: 0
    m_FinalGatherFiltering: 1
    m_FinalGatherRayCount: 256
    m_ReflectionCompression: 2
    m_MixedBakeMode: 2
    m_BakeBackend: 1
    m_PVRSampling: 1
    m_PVRDirectSampleCount: 32
    m_PVRSampleCount: 500
    m_PVRBounces: 2
    m_PVRFilterTypeDirect: 0
    m_PVRFilterTypeIndirect: 0
    m_PVRFilterTypeAO: 0
    m_PVRFilteringMode: 1
    m_PVRCulling: 1
    m_PVRFilteringGaussRadiusDirect: 1
    m_PVRFilteringGaussRadiusIndirect: 5
    m_PVRFilteringGaussRadiusAO: 2
    m_PVRFilteringAtrousPositionSigmaDirect: 0.5
    m_PVRFilteringAtrousPositionSigmaIndirect: 2
    m_PVRFilteringAtrousPositionSigmaAO: 1
    m_ShowResolutionOverlay: 1
  m_LightingDataAsset: {fileID: 0}
  m_UseShadowmask: 1
--- !u!196 &4
NavMeshSettings:
  serializedVersion: 2
  m_ObjectHideFlags: 0
  m_BuildSettings:
    serializedVersion: 2
    agentTypeID: 0
    agentRadius: 0.5
    agentHeight: 2
    agentSlope: 45
    agentClimb: 0.4
    ledgeDropHeight: 0
    maxJumpAcrossDistance: 0
    minRegionArea: 2
    manualCellSize: 0
    cellSize: 0.16666667
    manualTileSize: 0
    tileSize: 256
    accuratePlacement: 0
    debug:
      m_Flags: 0
  m_NavMeshData: {fileID: 0}
<<<<<<< HEAD
--- !u!1 &197929890
=======
--- !u!1 &121905297
>>>>>>> 8ec039c1
GameObject:
  m_ObjectHideFlags: 0
  m_CorrespondingSourceObject: {fileID: 0}
  m_PrefabInstance: {fileID: 0}
  m_PrefabAsset: {fileID: 0}
  serializedVersion: 6
  m_Component:
<<<<<<< HEAD
  - component: {fileID: 197929891}
  - component: {fileID: 197929892}
  m_Layer: 0
  m_Name: MixedRealityCameraSystem
=======
  - component: {fileID: 121905298}
  - component: {fileID: 121905299}
  m_Layer: 0
  m_Name: MixedRealityTeleportSystem
>>>>>>> 8ec039c1
  m_TagString: Untagged
  m_Icon: {fileID: 0}
  m_NavMeshLayer: 0
  m_StaticEditorFlags: 0
  m_IsActive: 1
<<<<<<< HEAD
--- !u!4 &197929891
=======
--- !u!4 &121905298
>>>>>>> 8ec039c1
Transform:
  m_ObjectHideFlags: 0
  m_CorrespondingSourceObject: {fileID: 0}
  m_PrefabInstance: {fileID: 0}
  m_PrefabAsset: {fileID: 0}
<<<<<<< HEAD
  m_GameObject: {fileID: 197929890}
=======
  m_GameObject: {fileID: 121905297}
>>>>>>> 8ec039c1
  m_LocalRotation: {x: 0, y: 0, z: 0, w: 1}
  m_LocalPosition: {x: 0, y: 0, z: 0}
  m_LocalScale: {x: 1, y: 1, z: 1}
  m_Children: []
  m_Father: {fileID: 1618579157}
<<<<<<< HEAD
  m_RootOrder: 3
  m_LocalEulerAnglesHint: {x: 0, y: 0, z: 0}
--- !u!114 &197929892
=======
  m_RootOrder: 7
  m_LocalEulerAnglesHint: {x: 0, y: 0, z: 0}
--- !u!114 &121905299
>>>>>>> 8ec039c1
MonoBehaviour:
  m_ObjectHideFlags: 0
  m_CorrespondingSourceObject: {fileID: 0}
  m_PrefabInstance: {fileID: 0}
  m_PrefabAsset: {fileID: 0}
<<<<<<< HEAD
  m_GameObject: {fileID: 197929890}
=======
  m_GameObject: {fileID: 121905297}
  m_Enabled: 1
  m_EditorHideFlags: 0
  m_Script: {fileID: 11500000, guid: 09c04dafcb77c1e4195a36bd131cbdec, type: 3}
  m_Name: 
  m_EditorClassIdentifier: 
--- !u!1 &165986565
GameObject:
  m_ObjectHideFlags: 0
  m_CorrespondingSourceObject: {fileID: 0}
  m_PrefabInstance: {fileID: 0}
  m_PrefabAsset: {fileID: 0}
  serializedVersion: 6
  m_Component:
  - component: {fileID: 165986566}
  - component: {fileID: 165986567}
  m_Layer: 0
  m_Name: MixedRealityInputSystem
  m_TagString: Untagged
  m_Icon: {fileID: 0}
  m_NavMeshLayer: 0
  m_StaticEditorFlags: 0
  m_IsActive: 1
--- !u!4 &165986566
Transform:
  m_ObjectHideFlags: 0
  m_CorrespondingSourceObject: {fileID: 0}
  m_PrefabInstance: {fileID: 0}
  m_PrefabAsset: {fileID: 0}
  m_GameObject: {fileID: 165986565}
  m_LocalRotation: {x: 0, y: 0, z: 0, w: 1}
  m_LocalPosition: {x: 0, y: 0, z: 0}
  m_LocalScale: {x: 1, y: 1, z: 1}
  m_Children: []
  m_Father: {fileID: 1618579157}
  m_RootOrder: 5
  m_LocalEulerAnglesHint: {x: 0, y: 0, z: 0}
--- !u!114 &165986567
MonoBehaviour:
  m_ObjectHideFlags: 0
  m_CorrespondingSourceObject: {fileID: 0}
  m_PrefabInstance: {fileID: 0}
  m_PrefabAsset: {fileID: 0}
  m_GameObject: {fileID: 165986565}
>>>>>>> 8ec039c1
  m_Enabled: 1
  m_EditorHideFlags: 0
  m_Script: {fileID: 11500000, guid: 09c04dafcb77c1e4195a36bd131cbdec, type: 3}
  m_Name: 
  m_EditorClassIdentifier: 
--- !u!1 &218353308
GameObject:
  m_ObjectHideFlags: 0
  m_CorrespondingSourceObject: {fileID: 0}
  m_PrefabInstance: {fileID: 0}
  m_PrefabAsset: {fileID: 0}
  serializedVersion: 6
  m_Component:
  - component: {fileID: 218353309}
  m_Layer: 0
  m_Name: MixedRealityPlayspace
  m_TagString: Untagged
  m_Icon: {fileID: 0}
  m_NavMeshLayer: 0
  m_StaticEditorFlags: 0
  m_IsActive: 1
--- !u!4 &218353309
Transform:
  m_ObjectHideFlags: 0
  m_CorrespondingSourceObject: {fileID: 0}
  m_PrefabInstance: {fileID: 0}
  m_PrefabAsset: {fileID: 0}
  m_GameObject: {fileID: 218353308}
  m_LocalRotation: {x: 0, y: 0, z: 0, w: 1}
  m_LocalPosition: {x: 0, y: 0, z: 0}
  m_LocalScale: {x: 1, y: 1, z: 1}
  m_Children:
  - {fileID: 290616756}
  m_Father: {fileID: 0}
  m_RootOrder: 2
  m_LocalEulerAnglesHint: {x: 0, y: 0, z: 0}
--- !u!1 &290616755
GameObject:
  m_ObjectHideFlags: 0
  m_CorrespondingSourceObject: {fileID: 0}
  m_PrefabInstance: {fileID: 0}
  m_PrefabAsset: {fileID: 0}
  serializedVersion: 6
  m_Component:
  - component: {fileID: 290616756}
  - component: {fileID: 290616761}
  - component: {fileID: 290616760}
  - component: {fileID: 290616759}
  - component: {fileID: 290616757}
  - component: {fileID: 290616758}
  m_Layer: 0
  m_Name: Main Camera
  m_TagString: MainCamera
  m_Icon: {fileID: 0}
  m_NavMeshLayer: 0
  m_StaticEditorFlags: 0
  m_IsActive: 1
--- !u!4 &290616756
Transform:
  m_ObjectHideFlags: 0
  m_CorrespondingSourceObject: {fileID: 0}
  m_PrefabInstance: {fileID: 0}
  m_PrefabAsset: {fileID: 0}
  m_GameObject: {fileID: 290616755}
  m_LocalRotation: {x: -0, y: -0, z: -0, w: 1}
  m_LocalPosition: {x: 0, y: 0, z: 0}
  m_LocalScale: {x: 1, y: 1, z: 1}
  m_Children: []
  m_Father: {fileID: 218353309}
  m_RootOrder: 0
  m_LocalEulerAnglesHint: {x: 0, y: 0, z: 0}
--- !u!114 &290616757
MonoBehaviour:
  m_ObjectHideFlags: 0
  m_CorrespondingSourceObject: {fileID: 0}
  m_PrefabInstance: {fileID: 0}
  m_PrefabAsset: {fileID: 0}
  m_GameObject: {fileID: 290616755}
  m_Enabled: 1
  m_EditorHideFlags: 0
  m_Script: {fileID: 11500000, guid: bf98dd1206224111a38765365e98e207, type: 3}
  m_Name: 
  m_EditorClassIdentifier: 
  setCursorInvisibleWhenFocusLocked: 1
  maxGazeCollisionDistance: 10
  raycastLayerMasks:
  - serializedVersion: 2
    m_Bits: 4294967291
  stabilizer:
    storedStabilitySamples: 60
  gazeTransform: {fileID: 0}
  minHeadVelocityThreshold: 0.5
  maxHeadVelocityThreshold: 2
  useEyeTracking: 0
--- !u!114 &290616758
MonoBehaviour:
  m_ObjectHideFlags: 0
  m_CorrespondingSourceObject: {fileID: 0}
  m_PrefabInstance: {fileID: 0}
  m_PrefabAsset: {fileID: 0}
  m_GameObject: {fileID: 290616755}
  m_Enabled: 1
  m_EditorHideFlags: 0
  m_Script: {fileID: 11500000, guid: 7a21b486d0bb44444b1418aaa38b44de, type: 3}
  m_Name: 
  m_EditorClassIdentifier: 
  m_HorizontalAxis: Horizontal
  m_VerticalAxis: Vertical
  m_SubmitButton: Submit
  m_CancelButton: Cancel
  m_InputActionsPerSecond: 10
  m_RepeatDelay: 0.5
  m_ForceModuleActive: 0
--- !u!114 &290616759
MonoBehaviour:
  m_ObjectHideFlags: 0
  m_CorrespondingSourceObject: {fileID: 0}
  m_PrefabInstance: {fileID: 0}
  m_PrefabAsset: {fileID: 0}
  m_GameObject: {fileID: 290616755}
  m_Enabled: 1
  m_EditorHideFlags: 0
  m_Script: {fileID: -619905303, guid: f70555f144d8491a825f0804e09c671c, type: 3}
  m_Name: 
  m_EditorClassIdentifier: 
  m_FirstSelected: {fileID: 0}
  m_sendNavigationEvents: 1
  m_DragThreshold: 10
--- !u!81 &290616760
AudioListener:
  m_ObjectHideFlags: 0
  m_CorrespondingSourceObject: {fileID: 0}
  m_PrefabInstance: {fileID: 0}
  m_PrefabAsset: {fileID: 0}
  m_GameObject: {fileID: 290616755}
  m_Enabled: 1
--- !u!20 &290616761
Camera:
  m_ObjectHideFlags: 0
  m_CorrespondingSourceObject: {fileID: 0}
  m_PrefabInstance: {fileID: 0}
  m_PrefabAsset: {fileID: 0}
  m_GameObject: {fileID: 290616755}
  m_Enabled: 1
  serializedVersion: 2
  m_ClearFlags: 1
  m_BackGroundColor: {r: 0, g: 0, b: 0, a: 1}
  m_projectionMatrixMode: 1
  m_SensorSize: {x: 36, y: 24}
  m_LensShift: {x: 0, y: 0}
  m_GateFitMode: 2
  m_FocalLength: 50
  m_NormalizedViewPortRect:
    serializedVersion: 2
    x: 0
    y: 0
    width: 1
    height: 1
  near clip plane: 0.1
  far clip plane: 1000
  field of view: 60
  orthographic: 0
  orthographic size: 5
  m_Depth: 0
  m_CullingMask:
    serializedVersion: 2
    m_Bits: 4294967295
  m_RenderingPath: -1
  m_TargetTexture: {fileID: 0}
  m_TargetDisplay: 0
  m_TargetEye: 3
  m_HDR: 1
  m_AllowMSAA: 1
  m_AllowDynamicResolution: 0
  m_ForceIntoRT: 0
  m_OcclusionCulling: 1
  m_StereoConvergence: 10
  m_StereoSeparation: 0.022
<<<<<<< HEAD
--- !u!1 &610027029
=======
--- !u!1 &333431061
>>>>>>> 8ec039c1
GameObject:
  m_ObjectHideFlags: 0
  m_CorrespondingSourceObject: {fileID: 0}
  m_PrefabInstance: {fileID: 0}
  m_PrefabAsset: {fileID: 0}
  serializedVersion: 6
  m_Component:
<<<<<<< HEAD
  - component: {fileID: 610027030}
  - component: {fileID: 610027031}
  m_Layer: 0
  m_Name: MixedRealityInputSystem
=======
  - component: {fileID: 333431062}
  m_Layer: 0
  m_Name: TextContent
>>>>>>> 8ec039c1
  m_TagString: Untagged
  m_Icon: {fileID: 0}
  m_NavMeshLayer: 0
  m_StaticEditorFlags: 0
  m_IsActive: 1
<<<<<<< HEAD
--- !u!4 &610027030
Transform:
=======
--- !u!224 &333431062
RectTransform:
>>>>>>> 8ec039c1
  m_ObjectHideFlags: 0
  m_CorrespondingSourceObject: {fileID: 0}
  m_PrefabInstance: {fileID: 0}
  m_PrefabAsset: {fileID: 0}
<<<<<<< HEAD
  m_GameObject: {fileID: 610027029}
  m_LocalRotation: {x: 0, y: 0, z: 0, w: 1}
  m_LocalPosition: {x: 0, y: 0, z: 0}
  m_LocalScale: {x: 1, y: 1, z: 1}
  m_Children: []
  m_Father: {fileID: 1618579157}
  m_RootOrder: 5
  m_LocalEulerAnglesHint: {x: 0, y: 0, z: 0}
--- !u!114 &610027031
MonoBehaviour:
=======
  m_GameObject: {fileID: 333431061}
  m_LocalRotation: {x: -0, y: -0, z: -0, w: 1}
  m_LocalPosition: {x: 0, y: 0, z: 0}
  m_LocalScale: {x: 0.7, y: 0.7, z: 0.7}
  m_Children:
  - {fileID: 1933190691}
  - {fileID: 1975143073}
  - {fileID: 1461731474}
  - {fileID: 593026489}
  - {fileID: 1665641178}
  m_Father: {fileID: 374611093}
  m_RootOrder: 1
  m_LocalEulerAnglesHint: {x: 0, y: 0, z: 0}
  m_AnchorMin: {x: 0, y: 0}
  m_AnchorMax: {x: 0, y: 0}
  m_AnchoredPosition: {x: 0, y: 0}
  m_SizeDelta: {x: 1025, y: 648}
  m_Pivot: {x: 0.5, y: 0.5}
--- !u!1 &374611092
GameObject:
  m_ObjectHideFlags: 0
  m_CorrespondingSourceObject: {fileID: 0}
  m_PrefabInstance: {fileID: 0}
  m_PrefabAsset: {fileID: 0}
  serializedVersion: 6
  m_Component:
  - component: {fileID: 374611093}
  m_Layer: 0
  m_Name: SceneDescriptionPanel
  m_TagString: Untagged
  m_Icon: {fileID: 0}
  m_NavMeshLayer: 0
  m_StaticEditorFlags: 0
  m_IsActive: 1
--- !u!4 &374611093
Transform:
  m_ObjectHideFlags: 0
  m_CorrespondingSourceObject: {fileID: 0}
  m_PrefabInstance: {fileID: 0}
  m_PrefabAsset: {fileID: 0}
  m_GameObject: {fileID: 374611092}
  m_LocalRotation: {x: -0, y: -0, z: -0, w: 1}
  m_LocalPosition: {x: 0, y: 0, z: 1.2931898}
  m_LocalScale: {x: 1, y: 1, z: 1}
  m_Children:
  - {fileID: 1227920358}
  - {fileID: 333431062}
  m_Father: {fileID: 0}
  m_RootOrder: 4
  m_LocalEulerAnglesHint: {x: 0, y: 0, z: 0}
--- !u!1 &593026488
GameObject:
  m_ObjectHideFlags: 0
  m_CorrespondingSourceObject: {fileID: 0}
  m_PrefabInstance: {fileID: 0}
  m_PrefabAsset: {fileID: 0}
  serializedVersion: 6
  m_Component:
  - component: {fileID: 593026489}
  - component: {fileID: 593026490}
  m_Layer: 0
  m_Name: MRTK_Logo
  m_TagString: Untagged
  m_Icon: {fileID: 0}
  m_NavMeshLayer: 0
  m_StaticEditorFlags: 0
  m_IsActive: 1
--- !u!4 &593026489
Transform:
  m_ObjectHideFlags: 0
  m_CorrespondingSourceObject: {fileID: 0}
  m_PrefabInstance: {fileID: 0}
  m_PrefabAsset: {fileID: 0}
  m_GameObject: {fileID: 593026488}
  m_LocalRotation: {x: -0, y: -0, z: -0, w: 1}
  m_LocalPosition: {x: -0.1519, y: 0.4273, z: -0.019582}
  m_LocalScale: {x: 0.026762437, y: 0.026762437, z: 0.026762437}
  m_Children: []
  m_Father: {fileID: 333431062}
  m_RootOrder: 3
  m_LocalEulerAnglesHint: {x: 0, y: 90, z: 0}
--- !u!212 &593026490
SpriteRenderer:
>>>>>>> 8ec039c1
  m_ObjectHideFlags: 0
  m_CorrespondingSourceObject: {fileID: 0}
  m_PrefabInstance: {fileID: 0}
  m_PrefabAsset: {fileID: 0}
<<<<<<< HEAD
  m_GameObject: {fileID: 610027029}
  m_Enabled: 1
  m_EditorHideFlags: 0
  m_Script: {fileID: 11500000, guid: 09c04dafcb77c1e4195a36bd131cbdec, type: 3}
  m_Name: 
  m_EditorClassIdentifier: 
=======
  m_GameObject: {fileID: 593026488}
  m_Enabled: 1
  m_CastShadows: 0
  m_ReceiveShadows: 0
  m_DynamicOccludee: 1
  m_MotionVectors: 1
  m_LightProbeUsage: 1
  m_ReflectionProbeUsage: 1
  m_RenderingLayerMask: 4294967295
  m_RendererPriority: 0
  m_Materials:
  - {fileID: 10754, guid: 0000000000000000f000000000000000, type: 0}
  m_StaticBatchInfo:
    firstSubMesh: 0
    subMeshCount: 0
  m_StaticBatchRoot: {fileID: 0}
  m_ProbeAnchor: {fileID: 0}
  m_LightProbeVolumeOverride: {fileID: 0}
  m_ScaleInLightmap: 1
  m_PreserveUVs: 0
  m_IgnoreNormalsForChartDetection: 0
  m_ImportantGI: 0
  m_StitchLightmapSeams: 0
  m_SelectedEditorRenderState: 0
  m_MinimumChartSize: 4
  m_AutoUVMaxDistance: 0.5
  m_AutoUVMaxAngle: 89
  m_LightmapParameters: {fileID: 0}
  m_SortingLayerID: 0
  m_SortingLayer: 0
  m_SortingOrder: 10
  m_Sprite: {fileID: 21300000, guid: 84643a20fa6b4fa7969ef84ad2e40992, type: 3}
  m_Color: {r: 1, g: 1, b: 1, a: 1}
  m_FlipX: 0
  m_FlipY: 0
  m_DrawMode: 0
  m_Size: {x: 5.12, y: 2.24}
  m_AdaptiveModeThreshold: 0.5
  m_SpriteTileMode: 0
  m_WasSpriteAssigned: 1
  m_MaskInteraction: 0
  m_SpriteSortPoint: 0
>>>>>>> 8ec039c1
--- !u!1 &907065543
GameObject:
  m_ObjectHideFlags: 0
  m_CorrespondingSourceObject: {fileID: 0}
  m_PrefabInstance: {fileID: 0}
  m_PrefabAsset: {fileID: 0}
  serializedVersion: 6
  m_Component:
  - component: {fileID: 907065544}
  - component: {fileID: 907065545}
  m_Layer: 0
  m_Name: GltfExample
  m_TagString: Untagged
  m_Icon: {fileID: 0}
  m_NavMeshLayer: 0
  m_StaticEditorFlags: 0
  m_IsActive: 1
--- !u!4 &907065544
Transform:
  m_ObjectHideFlags: 0
  m_CorrespondingSourceObject: {fileID: 0}
  m_PrefabInstance: {fileID: 0}
  m_PrefabAsset: {fileID: 0}
  m_GameObject: {fileID: 907065543}
  m_LocalRotation: {x: 0, y: 0, z: 0, w: 1}
  m_LocalPosition: {x: 0, y: 0, z: 0}
  m_LocalScale: {x: 1, y: 1, z: 1}
  m_Children: []
  m_Father: {fileID: 0}
  m_RootOrder: 3
  m_LocalEulerAnglesHint: {x: 0, y: 0, z: 0}
--- !u!114 &907065545
MonoBehaviour:
  m_ObjectHideFlags: 0
  m_CorrespondingSourceObject: {fileID: 0}
  m_PrefabInstance: {fileID: 0}
  m_PrefabAsset: {fileID: 0}
  m_GameObject: {fileID: 907065543}
  m_Enabled: 1
  m_EditorHideFlags: 0
  m_Script: {fileID: 11500000, guid: 7e9fb424002a7044e91c26596ce40278, type: 3}
  m_Name: 
  m_EditorClassIdentifier: 
<<<<<<< HEAD
  uri: \GltfModels\Lantern\glTF\Lantern.gltf
--- !u!1 &1007827652
GameObject:
  m_ObjectHideFlags: 0
  m_CorrespondingSourceObject: {fileID: 0}
  m_PrefabInstance: {fileID: 0}
  m_PrefabAsset: {fileID: 0}
  serializedVersion: 6
  m_Component:
  - component: {fileID: 1007827653}
  - component: {fileID: 1007827654}
  m_Layer: 0
  m_Name: MixedRealitySpatialAwarenessSystem
  m_TagString: Untagged
  m_Icon: {fileID: 0}
  m_NavMeshLayer: 0
  m_StaticEditorFlags: 0
  m_IsActive: 1
--- !u!4 &1007827653
Transform:
  m_ObjectHideFlags: 0
  m_CorrespondingSourceObject: {fileID: 0}
  m_PrefabInstance: {fileID: 0}
  m_PrefabAsset: {fileID: 0}
  m_GameObject: {fileID: 1007827652}
  m_LocalRotation: {x: 0, y: 0, z: 0, w: 1}
  m_LocalPosition: {x: 0, y: 0, z: 0}
  m_LocalScale: {x: 1, y: 1, z: 1}
  m_Children: []
  m_Father: {fileID: 1618579157}
  m_RootOrder: 6
  m_LocalEulerAnglesHint: {x: 0, y: 0, z: 0}
--- !u!114 &1007827654
MonoBehaviour:
  m_ObjectHideFlags: 0
  m_CorrespondingSourceObject: {fileID: 0}
  m_PrefabInstance: {fileID: 0}
  m_PrefabAsset: {fileID: 0}
  m_GameObject: {fileID: 1007827652}
  m_Enabled: 1
  m_EditorHideFlags: 0
  m_Script: {fileID: 11500000, guid: 09c04dafcb77c1e4195a36bd131cbdec, type: 3}
  m_Name: 
  m_EditorClassIdentifier: 
--- !u!1 &1018520649
GameObject:
  m_ObjectHideFlags: 0
  m_CorrespondingSourceObject: {fileID: 0}
  m_PrefabInstance: {fileID: 0}
  m_PrefabAsset: {fileID: 0}
  serializedVersion: 6
  m_Component:
  - component: {fileID: 1018520650}
  - component: {fileID: 1018520651}
  m_Layer: 0
  m_Name: MixedRealityDiagnosticsSystem
  m_TagString: Untagged
  m_Icon: {fileID: 0}
  m_NavMeshLayer: 0
  m_StaticEditorFlags: 0
  m_IsActive: 1
--- !u!4 &1018520650
Transform:
  m_ObjectHideFlags: 0
  m_CorrespondingSourceObject: {fileID: 0}
  m_PrefabInstance: {fileID: 0}
  m_PrefabAsset: {fileID: 0}
  m_GameObject: {fileID: 1018520649}
  m_LocalRotation: {x: 0, y: 0, z: 0, w: 1}
  m_LocalPosition: {x: 0, y: 0, z: 0}
  m_LocalScale: {x: 1, y: 1, z: 1}
  m_Children: []
  m_Father: {fileID: 1618579157}
  m_RootOrder: 4
  m_LocalEulerAnglesHint: {x: 0, y: 0, z: 0}
--- !u!114 &1018520651
MonoBehaviour:
  m_ObjectHideFlags: 0
  m_CorrespondingSourceObject: {fileID: 0}
  m_PrefabInstance: {fileID: 0}
  m_PrefabAsset: {fileID: 0}
  m_GameObject: {fileID: 1018520649}
  m_Enabled: 1
  m_EditorHideFlags: 0
  m_Script: {fileID: 11500000, guid: 09c04dafcb77c1e4195a36bd131cbdec, type: 3}
  m_Name: 
  m_EditorClassIdentifier: 
--- !u!1 &1416104202
GameObject:
  m_ObjectHideFlags: 0
  m_CorrespondingSourceObject: {fileID: 0}
  m_PrefabInstance: {fileID: 0}
  m_PrefabAsset: {fileID: 0}
  serializedVersion: 6
  m_Component:
  - component: {fileID: 1416104203}
  - component: {fileID: 1416104204}
  m_Layer: 0
  m_Name: MixedRealityTeleportSystem
  m_TagString: Untagged
  m_Icon: {fileID: 0}
  m_NavMeshLayer: 0
  m_StaticEditorFlags: 0
  m_IsActive: 1
--- !u!4 &1416104203
Transform:
  m_ObjectHideFlags: 0
  m_CorrespondingSourceObject: {fileID: 0}
  m_PrefabInstance: {fileID: 0}
  m_PrefabAsset: {fileID: 0}
  m_GameObject: {fileID: 1416104202}
  m_LocalRotation: {x: 0, y: 0, z: 0, w: 1}
  m_LocalPosition: {x: 0, y: 0, z: 0}
  m_LocalScale: {x: 1, y: 1, z: 1}
  m_Children: []
  m_Father: {fileID: 1618579157}
  m_RootOrder: 7
  m_LocalEulerAnglesHint: {x: 0, y: 0, z: 0}
--- !u!114 &1416104204
MonoBehaviour:
  m_ObjectHideFlags: 0
  m_CorrespondingSourceObject: {fileID: 0}
  m_PrefabInstance: {fileID: 0}
  m_PrefabAsset: {fileID: 0}
  m_GameObject: {fileID: 1416104202}
  m_Enabled: 1
  m_EditorHideFlags: 0
  m_Script: {fileID: 11500000, guid: 09c04dafcb77c1e4195a36bd131cbdec, type: 3}
  m_Name: 
  m_EditorClassIdentifier: 
--- !u!1 &1486012704
=======
  uri: \GltfModels\Avocado\glTF\Avocado.gltf
  ScaleFactor: 3
  DebugText: {fileID: 1665641177}
--- !u!1 &1180060934
>>>>>>> 8ec039c1
GameObject:
  m_ObjectHideFlags: 0
  m_CorrespondingSourceObject: {fileID: 0}
  m_PrefabInstance: {fileID: 0}
  m_PrefabAsset: {fileID: 0}
  serializedVersion: 6
  m_Component:
  - component: {fileID: 1180060935}
  - component: {fileID: 1180060936}
  m_Layer: 0
  m_Name: FocusProvider
  m_TagString: Untagged
  m_Icon: {fileID: 0}
  m_NavMeshLayer: 0
  m_StaticEditorFlags: 0
  m_IsActive: 1
--- !u!4 &1180060935
Transform:
  m_ObjectHideFlags: 0
  m_CorrespondingSourceObject: {fileID: 0}
  m_PrefabInstance: {fileID: 0}
  m_PrefabAsset: {fileID: 0}
  m_GameObject: {fileID: 1180060934}
  m_LocalRotation: {x: 0, y: 0, z: 0, w: 1}
  m_LocalPosition: {x: 0, y: 0, z: 0}
  m_LocalScale: {x: 1, y: 1, z: 1}
  m_Children: []
  m_Father: {fileID: 1618579157}
  m_RootOrder: 1
  m_LocalEulerAnglesHint: {x: 0, y: 0, z: 0}
--- !u!114 &1180060936
MonoBehaviour:
  m_ObjectHideFlags: 0
  m_CorrespondingSourceObject: {fileID: 0}
  m_PrefabInstance: {fileID: 0}
  m_PrefabAsset: {fileID: 0}
  m_GameObject: {fileID: 1180060934}
  m_Enabled: 1
  m_EditorHideFlags: 0
  m_Script: {fileID: 11500000, guid: 09c04dafcb77c1e4195a36bd131cbdec, type: 3}
  m_Name: 
  m_EditorClassIdentifier: 
--- !u!1 &1227920357
GameObject:
  m_ObjectHideFlags: 0
  m_CorrespondingSourceObject: {fileID: 0}
  m_PrefabInstance: {fileID: 0}
  m_PrefabAsset: {fileID: 0}
  serializedVersion: 6
  m_Component:
  - component: {fileID: 1227920358}
  - component: {fileID: 1227920362}
  - component: {fileID: 1227920361}
  - component: {fileID: 1227920360}
  m_Layer: 0
  m_Name: Backpanel
  m_TagString: Untagged
  m_Icon: {fileID: 0}
  m_NavMeshLayer: 0
  m_StaticEditorFlags: 0
  m_IsActive: 1
--- !u!4 &1227920358
Transform:
  m_ObjectHideFlags: 0
  m_CorrespondingSourceObject: {fileID: 0}
  m_PrefabInstance: {fileID: 0}
  m_PrefabAsset: {fileID: 0}
  m_GameObject: {fileID: 1227920357}
  m_LocalRotation: {x: -0, y: 0.7071068, z: -0, w: 0.7071068}
  m_LocalPosition: {x: 0, y: 0.22799, z: -0.0032076836}
  m_LocalScale: {x: 0.009254015, y: 0.23326808, z: 0.4294576}
  m_Children: []
  m_Father: {fileID: 374611093}
  m_RootOrder: 0
  m_LocalEulerAnglesHint: {x: 0, y: 180, z: 0}
--- !u!23 &1227920360
MeshRenderer:
  m_ObjectHideFlags: 0
  m_CorrespondingSourceObject: {fileID: 0}
  m_PrefabInstance: {fileID: 0}
  m_PrefabAsset: {fileID: 0}
  m_GameObject: {fileID: 1227920357}
  m_Enabled: 1
  m_CastShadows: 1
  m_ReceiveShadows: 1
  m_DynamicOccludee: 1
  m_MotionVectors: 1
  m_LightProbeUsage: 1
  m_ReflectionProbeUsage: 1
  m_RenderingLayerMask: 4294967295
  m_RendererPriority: 0
  m_Materials:
  - {fileID: 2100000, guid: a8de2758c4b4460cae694f0d50d94fbb, type: 2}
  m_StaticBatchInfo:
    firstSubMesh: 0
    subMeshCount: 0
  m_StaticBatchRoot: {fileID: 0}
  m_ProbeAnchor: {fileID: 0}
  m_LightProbeVolumeOverride: {fileID: 0}
  m_ScaleInLightmap: 1
  m_PreserveUVs: 1
  m_IgnoreNormalsForChartDetection: 0
  m_ImportantGI: 0
  m_StitchLightmapSeams: 0
  m_SelectedEditorRenderState: 3
  m_MinimumChartSize: 4
  m_AutoUVMaxDistance: 0.5
  m_AutoUVMaxAngle: 89
  m_LightmapParameters: {fileID: 0}
  m_SortingLayerID: 0
  m_SortingLayer: 0
  m_SortingOrder: 0
--- !u!65 &1227920361
BoxCollider:
  m_ObjectHideFlags: 0
  m_CorrespondingSourceObject: {fileID: 0}
  m_PrefabInstance: {fileID: 0}
  m_PrefabAsset: {fileID: 0}
  m_GameObject: {fileID: 1227920357}
  m_Material: {fileID: 0}
  m_IsTrigger: 0
  m_Enabled: 1
  serializedVersion: 2
  m_Size: {x: 1, y: 1, z: 1}
  m_Center: {x: 0, y: 0, z: 0}
--- !u!33 &1227920362
MeshFilter:
  m_ObjectHideFlags: 0
  m_CorrespondingSourceObject: {fileID: 0}
  m_PrefabInstance: {fileID: 0}
  m_PrefabAsset: {fileID: 0}
  m_GameObject: {fileID: 1227920357}
  m_Mesh: {fileID: 10202, guid: 0000000000000000e000000000000000, type: 0}
--- !u!1 &1340579378
GameObject:
  m_ObjectHideFlags: 0
  m_CorrespondingSourceObject: {fileID: 0}
  m_PrefabInstance: {fileID: 0}
  m_PrefabAsset: {fileID: 0}
  serializedVersion: 6
  m_Component:
  - component: {fileID: 1340579379}
  - component: {fileID: 1340579380}
  m_Layer: 0
  m_Name: DefaultRaycastProvider
  m_TagString: Untagged
  m_Icon: {fileID: 0}
  m_NavMeshLayer: 0
  m_StaticEditorFlags: 0
  m_IsActive: 1
--- !u!4 &1340579379
Transform:
  m_ObjectHideFlags: 0
  m_CorrespondingSourceObject: {fileID: 0}
  m_PrefabInstance: {fileID: 0}
  m_PrefabAsset: {fileID: 0}
  m_GameObject: {fileID: 1340579378}
  m_LocalRotation: {x: 0, y: 0, z: 0, w: 1}
  m_LocalPosition: {x: 0, y: 0, z: 0}
  m_LocalScale: {x: 1, y: 1, z: 1}
  m_Children: []
  m_Father: {fileID: 1618579157}
  m_RootOrder: 0
  m_LocalEulerAnglesHint: {x: 0, y: 0, z: 0}
--- !u!114 &1340579380
MonoBehaviour:
  m_ObjectHideFlags: 0
  m_CorrespondingSourceObject: {fileID: 0}
  m_PrefabInstance: {fileID: 0}
  m_PrefabAsset: {fileID: 0}
  m_GameObject: {fileID: 1340579378}
  m_Enabled: 1
  m_EditorHideFlags: 0
  m_Script: {fileID: 11500000, guid: 09c04dafcb77c1e4195a36bd131cbdec, type: 3}
  m_Name: 
  m_EditorClassIdentifier: 
--- !u!1 &1461731473
GameObject:
  m_ObjectHideFlags: 0
  m_CorrespondingSourceObject: {fileID: 0}
  m_PrefabInstance: {fileID: 0}
  m_PrefabAsset: {fileID: 0}
<<<<<<< HEAD
=======
  serializedVersion: 6
  m_Component:
  - component: {fileID: 1461731474}
  - component: {fileID: 1461731477}
  - component: {fileID: 1461731476}
  - component: {fileID: 1461731475}
  m_Layer: 0
  m_Name: Rule
  m_TagString: Untagged
  m_Icon: {fileID: 0}
  m_NavMeshLayer: 0
  m_StaticEditorFlags: 0
  m_IsActive: 1
--- !u!4 &1461731474
Transform:
  m_ObjectHideFlags: 0
  m_CorrespondingSourceObject: {fileID: 0}
  m_PrefabInstance: {fileID: 0}
  m_PrefabAsset: {fileID: 0}
  m_GameObject: {fileID: 1461731473}
  m_LocalRotation: {x: -0, y: -0, z: -0, w: 1}
  m_LocalPosition: {x: 0.0013, y: 0.369, z: -0.024082}
  m_LocalScale: {x: 0.5497447, y: 0.0030726464, z: 1}
  m_Children: []
  m_Father: {fileID: 333431062}
  m_RootOrder: 2
  m_LocalEulerAnglesHint: {x: 0, y: 0, z: 0}
--- !u!23 &1461731475
MeshRenderer:
  m_ObjectHideFlags: 0
  m_CorrespondingSourceObject: {fileID: 0}
  m_PrefabInstance: {fileID: 0}
  m_PrefabAsset: {fileID: 0}
  m_GameObject: {fileID: 1461731473}
  m_Enabled: 1
  m_CastShadows: 1
  m_ReceiveShadows: 1
  m_DynamicOccludee: 1
  m_MotionVectors: 1
  m_LightProbeUsage: 1
  m_ReflectionProbeUsage: 1
  m_RenderingLayerMask: 4294967295
  m_RendererPriority: 0
  m_Materials:
  - {fileID: 10303, guid: 0000000000000000f000000000000000, type: 0}
  m_StaticBatchInfo:
    firstSubMesh: 0
    subMeshCount: 0
  m_StaticBatchRoot: {fileID: 0}
  m_ProbeAnchor: {fileID: 0}
  m_LightProbeVolumeOverride: {fileID: 0}
  m_ScaleInLightmap: 1
  m_PreserveUVs: 1
  m_IgnoreNormalsForChartDetection: 0
  m_ImportantGI: 0
  m_StitchLightmapSeams: 0
  m_SelectedEditorRenderState: 3
  m_MinimumChartSize: 4
  m_AutoUVMaxDistance: 0.5
  m_AutoUVMaxAngle: 89
  m_LightmapParameters: {fileID: 0}
  m_SortingLayerID: 0
  m_SortingLayer: 0
  m_SortingOrder: 0
--- !u!64 &1461731476
MeshCollider:
  m_ObjectHideFlags: 0
  m_CorrespondingSourceObject: {fileID: 0}
  m_PrefabInstance: {fileID: 0}
  m_PrefabAsset: {fileID: 0}
  m_GameObject: {fileID: 1461731473}
  m_Material: {fileID: 0}
  m_IsTrigger: 0
  m_Enabled: 1
  serializedVersion: 3
  m_Convex: 0
  m_CookingOptions: 14
  m_Mesh: {fileID: 10210, guid: 0000000000000000e000000000000000, type: 0}
--- !u!33 &1461731477
MeshFilter:
  m_ObjectHideFlags: 0
  m_CorrespondingSourceObject: {fileID: 0}
  m_PrefabInstance: {fileID: 0}
  m_PrefabAsset: {fileID: 0}
  m_GameObject: {fileID: 1461731473}
  m_Mesh: {fileID: 10210, guid: 0000000000000000e000000000000000, type: 0}
--- !u!1 &1486012704
GameObject:
  m_ObjectHideFlags: 0
  m_CorrespondingSourceObject: {fileID: 0}
  m_PrefabInstance: {fileID: 0}
  m_PrefabAsset: {fileID: 0}
  serializedVersion: 6
  m_Component:
  - component: {fileID: 1486012707}
  - component: {fileID: 1486012706}
  m_Layer: 0
  m_Name: Directional Light
  m_TagString: Untagged
  m_Icon: {fileID: 0}
  m_NavMeshLayer: 0
  m_StaticEditorFlags: 0
  m_IsActive: 1
--- !u!108 &1486012706
Light:
  m_ObjectHideFlags: 0
  m_CorrespondingSourceObject: {fileID: 0}
  m_PrefabInstance: {fileID: 0}
  m_PrefabAsset: {fileID: 0}
  m_GameObject: {fileID: 1486012704}
  m_Enabled: 1
  serializedVersion: 8
  m_Type: 1
  m_Color: {r: 1, g: 0.95686275, b: 0.8392157, a: 1}
  m_Intensity: 1
  m_Range: 10
  m_SpotAngle: 30
  m_CookieSize: 10
  m_Shadows:
    m_Type: 0
    m_Resolution: -1
    m_CustomResolution: -1
    m_Strength: 1
    m_Bias: 0.05
    m_NormalBias: 0.4
    m_NearPlane: 0.2
  m_Cookie: {fileID: 0}
  m_DrawHalo: 0
  m_Flare: {fileID: 0}
  m_RenderMode: 0
  m_CullingMask:
    serializedVersion: 2
    m_Bits: 4294967295
  m_Lightmapping: 4
  m_LightShadowCasterMode: 0
  m_AreaSize: {x: 1, y: 1}
  m_BounceIntensity: 1
  m_ColorTemperature: 6570
  m_UseColorTemperature: 0
  m_ShadowRadius: 0
  m_ShadowAngle: 0
--- !u!4 &1486012707
Transform:
  m_ObjectHideFlags: 0
  m_CorrespondingSourceObject: {fileID: 0}
  m_PrefabInstance: {fileID: 0}
  m_PrefabAsset: {fileID: 0}
  m_GameObject: {fileID: 1486012704}
  m_LocalRotation: {x: 0.40821788, y: -0.23456968, z: 0.10938163, w: 0.8754261}
  m_LocalPosition: {x: 0, y: 3, z: 0}
  m_LocalScale: {x: 1, y: 1, z: 1}
  m_Children: []
  m_Father: {fileID: 0}
  m_RootOrder: 0
  m_LocalEulerAnglesHint: {x: 50, y: -30, z: 0}
--- !u!1 &1551905481
GameObject:
  m_ObjectHideFlags: 0
  m_CorrespondingSourceObject: {fileID: 0}
  m_PrefabInstance: {fileID: 0}
  m_PrefabAsset: {fileID: 0}
  serializedVersion: 6
  m_Component:
  - component: {fileID: 1551905482}
  - component: {fileID: 1551905483}
  m_Layer: 0
  m_Name: MixedRealitySpatialAwarenessSystem
  m_TagString: Untagged
  m_Icon: {fileID: 0}
  m_NavMeshLayer: 0
  m_StaticEditorFlags: 0
  m_IsActive: 1
--- !u!4 &1551905482
Transform:
  m_ObjectHideFlags: 0
  m_CorrespondingSourceObject: {fileID: 0}
  m_PrefabInstance: {fileID: 0}
  m_PrefabAsset: {fileID: 0}
  m_GameObject: {fileID: 1551905481}
  m_LocalRotation: {x: 0, y: 0, z: 0, w: 1}
  m_LocalPosition: {x: 0, y: 0, z: 0}
  m_LocalScale: {x: 1, y: 1, z: 1}
  m_Children: []
  m_Father: {fileID: 1618579157}
  m_RootOrder: 6
  m_LocalEulerAnglesHint: {x: 0, y: 0, z: 0}
--- !u!114 &1551905483
MonoBehaviour:
  m_ObjectHideFlags: 0
  m_CorrespondingSourceObject: {fileID: 0}
  m_PrefabInstance: {fileID: 0}
  m_PrefabAsset: {fileID: 0}
  m_GameObject: {fileID: 1551905481}
  m_Enabled: 1
  m_EditorHideFlags: 0
  m_Script: {fileID: 11500000, guid: 09c04dafcb77c1e4195a36bd131cbdec, type: 3}
  m_Name: 
  m_EditorClassIdentifier: 
--- !u!1 &1618579155
GameObject:
  m_ObjectHideFlags: 0
  m_CorrespondingSourceObject: {fileID: 0}
  m_PrefabInstance: {fileID: 0}
  m_PrefabAsset: {fileID: 0}
  serializedVersion: 6
  m_Component:
  - component: {fileID: 1618579157}
  - component: {fileID: 1618579156}
  m_Layer: 0
  m_Name: MixedRealityToolkit
  m_TagString: Untagged
  m_Icon: {fileID: 0}
  m_NavMeshLayer: 0
  m_StaticEditorFlags: 0
  m_IsActive: 1
--- !u!114 &1618579156
MonoBehaviour:
  m_ObjectHideFlags: 0
  m_CorrespondingSourceObject: {fileID: 0}
  m_PrefabInstance: {fileID: 0}
  m_PrefabAsset: {fileID: 0}
  m_GameObject: {fileID: 1618579155}
  m_Enabled: 1
  m_EditorHideFlags: 0
  m_Script: {fileID: 11500000, guid: 83d9acc7968244a8886f3af591305bcb, type: 3}
  m_Name: 
  m_EditorClassIdentifier: 
  activeProfile: {fileID: 11400000, guid: 31a611a779d3499e8e35f1a2018ca841, type: 2}
--- !u!4 &1618579157
Transform:
  m_ObjectHideFlags: 0
  m_CorrespondingSourceObject: {fileID: 0}
  m_PrefabInstance: {fileID: 0}
  m_PrefabAsset: {fileID: 0}
>>>>>>> 8ec039c1
  m_GameObject: {fileID: 1618579155}
  m_LocalRotation: {x: 0, y: 0, z: 0, w: 1}
  m_LocalPosition: {x: 0, y: 0, z: 0}
  m_LocalScale: {x: 1, y: 1, z: 1}
  m_Children:
<<<<<<< HEAD
  - {fileID: 1760892262}
  - {fileID: 2051212122}
  - {fileID: 1755402031}
  - {fileID: 197929891}
  - {fileID: 1018520650}
  - {fileID: 610027030}
  - {fileID: 1007827653}
  - {fileID: 1416104203}
  m_Father: {fileID: 0}
  m_RootOrder: 1
  m_LocalEulerAnglesHint: {x: 0, y: 0, z: 0}
--- !u!1 &1755402030
=======
  - {fileID: 1340579379}
  - {fileID: 1180060935}
  - {fileID: 1909791097}
  - {fileID: 2001107991}
  - {fileID: 1717556898}
  - {fileID: 165986566}
  - {fileID: 1551905482}
  - {fileID: 121905298}
  m_Father: {fileID: 0}
  m_RootOrder: 1
  m_LocalEulerAnglesHint: {x: 0, y: 0, z: 0}
--- !u!1 &1665641177
>>>>>>> 8ec039c1
GameObject:
  m_ObjectHideFlags: 0
  m_CorrespondingSourceObject: {fileID: 0}
  m_PrefabInstance: {fileID: 0}
  m_PrefabAsset: {fileID: 0}
  serializedVersion: 6
  m_Component:
<<<<<<< HEAD
  - component: {fileID: 1755402031}
  - component: {fileID: 1755402032}
  m_Layer: 0
  m_Name: MixedRealityBoundarySystem
=======
  - component: {fileID: 1665641178}
  - component: {fileID: 1665641182}
  - component: {fileID: 1665641181}
  - component: {fileID: 1665641180}
  - component: {fileID: 1665641179}
  m_Layer: 0
  m_Name: FileNotFoundError
>>>>>>> 8ec039c1
  m_TagString: Untagged
  m_Icon: {fileID: 0}
  m_NavMeshLayer: 0
  m_StaticEditorFlags: 0
  m_IsActive: 1
<<<<<<< HEAD
--- !u!4 &1755402031
=======
--- !u!224 &1665641178
RectTransform:
  m_ObjectHideFlags: 0
  m_CorrespondingSourceObject: {fileID: 0}
  m_PrefabInstance: {fileID: 0}
  m_PrefabAsset: {fileID: 0}
  m_GameObject: {fileID: 1665641177}
  m_LocalRotation: {x: -0, y: -0, z: -0, w: 1}
  m_LocalPosition: {x: 0, y: 0, z: -0.0221}
  m_LocalScale: {x: 0.009153391, y: 0.009153391, z: 0.009153391}
  m_Children: []
  m_Father: {fileID: 333431062}
  m_RootOrder: 4
  m_LocalEulerAnglesHint: {x: 0, y: 0, z: 0}
  m_AnchorMin: {x: 0.5, y: 0.5}
  m_AnchorMax: {x: 0.5, y: 0.5}
  m_AnchoredPosition: {x: -0.1856, y: 0.187}
  m_SizeDelta: {x: 20, y: 5}
  m_Pivot: {x: 0.5, y: 0.5}
--- !u!114 &1665641179
MonoBehaviour:
  m_ObjectHideFlags: 0
  m_CorrespondingSourceObject: {fileID: 0}
  m_PrefabInstance: {fileID: 0}
  m_PrefabAsset: {fileID: 0}
  m_GameObject: {fileID: 1665641177}
  m_Enabled: 1
  m_EditorHideFlags: 0
  m_Script: {fileID: 11500000, guid: 9541d86e2fd84c1d9990edf0852d74ab, type: 3}
  m_Name: 
  m_EditorClassIdentifier: 
  m_Material: {fileID: 0}
  m_Color: {r: 1, g: 1, b: 1, a: 1}
  m_RaycastTarget: 1
  m_OnCullStateChanged:
    m_PersistentCalls:
      m_Calls: []
    m_TypeName: UnityEngine.UI.MaskableGraphic+CullStateChangedEvent, UnityEngine.UI,
      Version=1.0.0.0, Culture=neutral, PublicKeyToken=null
  m_text: <color="red">ERROR:</color> File not found in Streaming Assets
  m_isRightToLeft: 0
  m_fontAsset: {fileID: 11400000, guid: afc8299d5d5bbd440a0616c8ecbc7217, type: 2}
  m_sharedMaterial: {fileID: 21340371490990018, guid: afc8299d5d5bbd440a0616c8ecbc7217,
    type: 2}
  m_fontSharedMaterials: []
  m_fontMaterial: {fileID: 0}
  m_fontMaterials: []
  m_fontColor32:
    serializedVersion: 2
    rgba: 4294967295
  m_fontColor: {r: 1, g: 1, b: 1, a: 1}
  m_enableVertexGradient: 0
  m_colorMode: 3
  m_fontColorGradient:
    topLeft: {r: 1, g: 1, b: 1, a: 1}
    topRight: {r: 1, g: 1, b: 1, a: 1}
    bottomLeft: {r: 1, g: 1, b: 1, a: 1}
    bottomRight: {r: 1, g: 1, b: 1, a: 1}
  m_fontColorGradientPreset: {fileID: 0}
  m_spriteAsset: {fileID: 0}
  m_tintAllSprites: 0
  m_overrideHtmlColors: 0
  m_faceColor:
    serializedVersion: 2
    rgba: 4294967295
  m_outlineColor:
    serializedVersion: 2
    rgba: 4278190080
  m_fontSize: 24
  m_fontSizeBase: 24
  m_fontWeight: 400
  m_enableAutoSizing: 0
  m_fontSizeMin: 18
  m_fontSizeMax: 72
  m_fontStyle: 0
  m_textAlignment: 257
  m_characterSpacing: 0
  m_wordSpacing: 0
  m_lineSpacing: 0
  m_lineSpacingMax: 0
  m_paragraphSpacing: 0
  m_charWidthMaxAdj: 0
  m_enableWordWrapping: 1
  m_wordWrappingRatios: 0.4
  m_overflowMode: 0
  m_firstOverflowCharacterIndex: -1
  m_linkedTextComponent: {fileID: 0}
  m_isLinkedTextComponent: 0
  m_isTextTruncated: 0
  m_enableKerning: 1
  m_enableExtraPadding: 0
  checkPaddingRequired: 0
  m_isRichText: 1
  m_parseCtrlCharacters: 1
  m_isOrthographic: 0
  m_isCullingEnabled: 0
  m_ignoreRectMaskCulling: 0
  m_ignoreCulling: 1
  m_horizontalMapping: 0
  m_verticalMapping: 0
  m_uvLineOffset: 0
  m_geometrySortingOrder: 0
  m_VertexBufferAutoSizeReduction: 1
  m_firstVisibleCharacter: 0
  m_useMaxVisibleDescender: 1
  m_pageToDisplay: 1
  m_margin: {x: 0, y: 0, z: -40.90899, w: -0.11809053}
  m_textInfo:
    textComponent: {fileID: 1665641179}
    characterCount: 41
    spriteCount: 0
    spaceCount: 6
    wordCount: 7
    linkCount: 0
    lineCount: 1
    pageCount: 1
    materialCount: 1
  m_isUsingLegacyAnimationComponent: 0
  m_isVolumetricText: 0
  m_spriteAnimator: {fileID: 0}
  m_hasFontAssetChanged: 0
  m_renderer: {fileID: 1665641182}
  m_subTextObjects:
  - {fileID: 0}
  - {fileID: 0}
  - {fileID: 0}
  - {fileID: 0}
  - {fileID: 0}
  - {fileID: 0}
  - {fileID: 0}
  - {fileID: 0}
  m_maskType: 0
--- !u!222 &1665641180
CanvasRenderer:
  m_ObjectHideFlags: 2
  m_CorrespondingSourceObject: {fileID: 0}
  m_PrefabInstance: {fileID: 0}
  m_PrefabAsset: {fileID: 0}
  m_GameObject: {fileID: 1665641177}
  m_CullTransparentMesh: 0
--- !u!33 &1665641181
MeshFilter:
  m_ObjectHideFlags: 2
  m_CorrespondingSourceObject: {fileID: 0}
  m_PrefabInstance: {fileID: 0}
  m_PrefabAsset: {fileID: 0}
  m_GameObject: {fileID: 1665641177}
  m_Mesh: {fileID: 0}
--- !u!23 &1665641182
MeshRenderer:
  m_ObjectHideFlags: 0
  m_CorrespondingSourceObject: {fileID: 0}
  m_PrefabInstance: {fileID: 0}
  m_PrefabAsset: {fileID: 0}
  m_GameObject: {fileID: 1665641177}
  m_Enabled: 1
  m_CastShadows: 0
  m_ReceiveShadows: 0
  m_DynamicOccludee: 1
  m_MotionVectors: 1
  m_LightProbeUsage: 1
  m_ReflectionProbeUsage: 1
  m_RenderingLayerMask: 1
  m_RendererPriority: 0
  m_Materials:
  - {fileID: 21340371490990018, guid: afc8299d5d5bbd440a0616c8ecbc7217, type: 2}
  m_StaticBatchInfo:
    firstSubMesh: 0
    subMeshCount: 0
  m_StaticBatchRoot: {fileID: 0}
  m_ProbeAnchor: {fileID: 0}
  m_LightProbeVolumeOverride: {fileID: 0}
  m_ScaleInLightmap: 1
  m_PreserveUVs: 0
  m_IgnoreNormalsForChartDetection: 0
  m_ImportantGI: 0
  m_StitchLightmapSeams: 0
  m_SelectedEditorRenderState: 3
  m_MinimumChartSize: 4
  m_AutoUVMaxDistance: 0.5
  m_AutoUVMaxAngle: 89
  m_LightmapParameters: {fileID: 0}
  m_SortingLayerID: 0
  m_SortingLayer: 0
  m_SortingOrder: 0
--- !u!1 &1717556897
GameObject:
  m_ObjectHideFlags: 0
  m_CorrespondingSourceObject: {fileID: 0}
  m_PrefabInstance: {fileID: 0}
  m_PrefabAsset: {fileID: 0}
  serializedVersion: 6
  m_Component:
  - component: {fileID: 1717556898}
  - component: {fileID: 1717556899}
  m_Layer: 0
  m_Name: MixedRealityDiagnosticsSystem
  m_TagString: Untagged
  m_Icon: {fileID: 0}
  m_NavMeshLayer: 0
  m_StaticEditorFlags: 0
  m_IsActive: 1
--- !u!4 &1717556898
>>>>>>> 8ec039c1
Transform:
  m_ObjectHideFlags: 0
  m_CorrespondingSourceObject: {fileID: 0}
  m_PrefabInstance: {fileID: 0}
  m_PrefabAsset: {fileID: 0}
<<<<<<< HEAD
  m_GameObject: {fileID: 1755402030}
=======
  m_GameObject: {fileID: 1717556897}
>>>>>>> 8ec039c1
  m_LocalRotation: {x: 0, y: 0, z: 0, w: 1}
  m_LocalPosition: {x: 0, y: 0, z: 0}
  m_LocalScale: {x: 1, y: 1, z: 1}
  m_Children: []
  m_Father: {fileID: 1618579157}
<<<<<<< HEAD
  m_RootOrder: 2
  m_LocalEulerAnglesHint: {x: 0, y: 0, z: 0}
--- !u!114 &1755402032
=======
  m_RootOrder: 4
  m_LocalEulerAnglesHint: {x: 0, y: 0, z: 0}
--- !u!114 &1717556899
>>>>>>> 8ec039c1
MonoBehaviour:
  m_ObjectHideFlags: 0
  m_CorrespondingSourceObject: {fileID: 0}
  m_PrefabInstance: {fileID: 0}
  m_PrefabAsset: {fileID: 0}
<<<<<<< HEAD
  m_GameObject: {fileID: 1755402030}
=======
  m_GameObject: {fileID: 1717556897}
>>>>>>> 8ec039c1
  m_Enabled: 1
  m_EditorHideFlags: 0
  m_Script: {fileID: 11500000, guid: 09c04dafcb77c1e4195a36bd131cbdec, type: 3}
  m_Name: 
  m_EditorClassIdentifier: 
<<<<<<< HEAD
--- !u!1 &1760892261
=======
--- !u!1 &1909791096
>>>>>>> 8ec039c1
GameObject:
  m_ObjectHideFlags: 0
  m_CorrespondingSourceObject: {fileID: 0}
  m_PrefabInstance: {fileID: 0}
  m_PrefabAsset: {fileID: 0}
  serializedVersion: 6
  m_Component:
<<<<<<< HEAD
  - component: {fileID: 1760892262}
  - component: {fileID: 1760892263}
  m_Layer: 0
  m_Name: DefaultRaycastProvider
=======
  - component: {fileID: 1909791097}
  - component: {fileID: 1909791098}
  m_Layer: 0
  m_Name: MixedRealityBoundarySystem
>>>>>>> 8ec039c1
  m_TagString: Untagged
  m_Icon: {fileID: 0}
  m_NavMeshLayer: 0
  m_StaticEditorFlags: 0
  m_IsActive: 1
<<<<<<< HEAD
--- !u!4 &1760892262
=======
--- !u!4 &1909791097
>>>>>>> 8ec039c1
Transform:
  m_ObjectHideFlags: 0
  m_CorrespondingSourceObject: {fileID: 0}
  m_PrefabInstance: {fileID: 0}
  m_PrefabAsset: {fileID: 0}
<<<<<<< HEAD
  m_GameObject: {fileID: 1760892261}
=======
  m_GameObject: {fileID: 1909791096}
>>>>>>> 8ec039c1
  m_LocalRotation: {x: 0, y: 0, z: 0, w: 1}
  m_LocalPosition: {x: 0, y: 0, z: 0}
  m_LocalScale: {x: 1, y: 1, z: 1}
  m_Children: []
  m_Father: {fileID: 1618579157}
<<<<<<< HEAD
  m_RootOrder: 0
  m_LocalEulerAnglesHint: {x: 0, y: 0, z: 0}
--- !u!114 &1760892263
=======
  m_RootOrder: 2
  m_LocalEulerAnglesHint: {x: 0, y: 0, z: 0}
--- !u!114 &1909791098
>>>>>>> 8ec039c1
MonoBehaviour:
  m_ObjectHideFlags: 0
  m_CorrespondingSourceObject: {fileID: 0}
  m_PrefabInstance: {fileID: 0}
  m_PrefabAsset: {fileID: 0}
<<<<<<< HEAD
  m_GameObject: {fileID: 1760892261}
=======
  m_GameObject: {fileID: 1909791096}
>>>>>>> 8ec039c1
  m_Enabled: 1
  m_EditorHideFlags: 0
  m_Script: {fileID: 11500000, guid: 09c04dafcb77c1e4195a36bd131cbdec, type: 3}
  m_Name: 
  m_EditorClassIdentifier: 
<<<<<<< HEAD
--- !u!1 &2051212121
=======
--- !u!1 &1933190690
>>>>>>> 8ec039c1
GameObject:
  m_ObjectHideFlags: 0
  m_CorrespondingSourceObject: {fileID: 0}
  m_PrefabInstance: {fileID: 0}
  m_PrefabAsset: {fileID: 0}
  serializedVersion: 6
  m_Component:
<<<<<<< HEAD
  - component: {fileID: 2051212122}
  - component: {fileID: 2051212123}
  m_Layer: 0
  m_Name: FocusProvider
=======
  - component: {fileID: 1933190691}
  - component: {fileID: 1933190695}
  - component: {fileID: 1933190694}
  - component: {fileID: 1933190693}
  - component: {fileID: 1933190692}
  m_Layer: 0
  m_Name: Title
>>>>>>> 8ec039c1
  m_TagString: Untagged
  m_Icon: {fileID: 0}
  m_NavMeshLayer: 0
  m_StaticEditorFlags: 0
  m_IsActive: 1
<<<<<<< HEAD
--- !u!4 &2051212122
=======
--- !u!224 &1933190691
RectTransform:
  m_ObjectHideFlags: 0
  m_CorrespondingSourceObject: {fileID: 0}
  m_PrefabInstance: {fileID: 0}
  m_PrefabAsset: {fileID: 0}
  m_GameObject: {fileID: 1933190690}
  m_LocalRotation: {x: -0, y: -0, z: -0, w: 1}
  m_LocalPosition: {x: 0, y: 0, z: -0.0221}
  m_LocalScale: {x: 0.009153391, y: 0.009153391, z: 0.009153391}
  m_Children: []
  m_Father: {fileID: 333431062}
  m_RootOrder: 0
  m_LocalEulerAnglesHint: {x: 0, y: 0, z: 0}
  m_AnchorMin: {x: 0.5, y: 0.5}
  m_AnchorMax: {x: 0.5, y: 0.5}
  m_AnchoredPosition: {x: -0.1856, y: 0.3426}
  m_SizeDelta: {x: 20, y: 5}
  m_Pivot: {x: 0.5, y: 0.5}
--- !u!114 &1933190692
MonoBehaviour:
  m_ObjectHideFlags: 0
  m_CorrespondingSourceObject: {fileID: 0}
  m_PrefabInstance: {fileID: 0}
  m_PrefabAsset: {fileID: 0}
  m_GameObject: {fileID: 1933190690}
  m_Enabled: 1
  m_EditorHideFlags: 0
  m_Script: {fileID: 11500000, guid: 9541d86e2fd84c1d9990edf0852d74ab, type: 3}
  m_Name: 
  m_EditorClassIdentifier: 
  m_Material: {fileID: 0}
  m_Color: {r: 1, g: 1, b: 1, a: 1}
  m_RaycastTarget: 1
  m_OnCullStateChanged:
    m_PersistentCalls:
      m_Calls: []
    m_TypeName: UnityEngine.UI.MaskableGraphic+CullStateChangedEvent, UnityEngine.UI,
      Version=1.0.0.0, Culture=neutral, PublicKeyToken=null
  m_text: glTF Loading Demo
  m_isRightToLeft: 0
  m_fontAsset: {fileID: 11400000, guid: 6a84f857bec7e7345843ae29404c57ce, type: 2}
  m_sharedMaterial: {fileID: 21202819797275496, guid: 6a84f857bec7e7345843ae29404c57ce,
    type: 2}
  m_fontSharedMaterials: []
  m_fontMaterial: {fileID: 0}
  m_fontMaterials: []
  m_fontColor32:
    serializedVersion: 2
    rgba: 4294967295
  m_fontColor: {r: 1, g: 1, b: 1, a: 1}
  m_enableVertexGradient: 0
  m_colorMode: 3
  m_fontColorGradient:
    topLeft: {r: 1, g: 1, b: 1, a: 1}
    topRight: {r: 1, g: 1, b: 1, a: 1}
    bottomLeft: {r: 1, g: 1, b: 1, a: 1}
    bottomRight: {r: 1, g: 1, b: 1, a: 1}
  m_fontColorGradientPreset: {fileID: 0}
  m_spriteAsset: {fileID: 0}
  m_tintAllSprites: 0
  m_overrideHtmlColors: 0
  m_faceColor:
    serializedVersion: 2
    rgba: 4294967295
  m_outlineColor:
    serializedVersion: 2
    rgba: 4278190080
  m_fontSize: 43.62
  m_fontSizeBase: 43.62
  m_fontWeight: 400
  m_enableAutoSizing: 0
  m_fontSizeMin: 18
  m_fontSizeMax: 72
  m_fontStyle: 0
  m_textAlignment: 257
  m_characterSpacing: 0
  m_wordSpacing: 0
  m_lineSpacing: 0
  m_lineSpacingMax: 0
  m_paragraphSpacing: 0
  m_charWidthMaxAdj: 0
  m_enableWordWrapping: 1
  m_wordWrappingRatios: 0.4
  m_overflowMode: 0
  m_firstOverflowCharacterIndex: 0
  m_linkedTextComponent: {fileID: 0}
  m_isLinkedTextComponent: 0
  m_isTextTruncated: 0
  m_enableKerning: 1
  m_enableExtraPadding: 0
  checkPaddingRequired: 0
  m_isRichText: 1
  m_parseCtrlCharacters: 1
  m_isOrthographic: 0
  m_isCullingEnabled: 0
  m_ignoreRectMaskCulling: 0
  m_ignoreCulling: 1
  m_horizontalMapping: 0
  m_verticalMapping: 0
  m_uvLineOffset: 0
  m_geometrySortingOrder: 0
  m_VertexBufferAutoSizeReduction: 1
  m_firstVisibleCharacter: 0
  m_useMaxVisibleDescender: 1
  m_pageToDisplay: 1
  m_margin: {x: 0, y: 0, z: -40.90899, w: 0}
  m_textInfo:
    textComponent: {fileID: 1933190692}
    characterCount: 17
    spriteCount: 0
    spaceCount: 2
    wordCount: 3
    linkCount: 0
    lineCount: 1
    pageCount: 1
    materialCount: 1
  m_isUsingLegacyAnimationComponent: 0
  m_isVolumetricText: 0
  m_spriteAnimator: {fileID: 0}
  m_hasFontAssetChanged: 0
  m_renderer: {fileID: 1933190695}
  m_subTextObjects:
  - {fileID: 0}
  - {fileID: 0}
  - {fileID: 0}
  - {fileID: 0}
  - {fileID: 0}
  - {fileID: 0}
  - {fileID: 0}
  - {fileID: 0}
  m_maskType: 0
--- !u!222 &1933190693
CanvasRenderer:
  m_ObjectHideFlags: 2
  m_CorrespondingSourceObject: {fileID: 0}
  m_PrefabInstance: {fileID: 0}
  m_PrefabAsset: {fileID: 0}
  m_GameObject: {fileID: 1933190690}
  m_CullTransparentMesh: 0
--- !u!33 &1933190694
MeshFilter:
  m_ObjectHideFlags: 2
  m_CorrespondingSourceObject: {fileID: 0}
  m_PrefabInstance: {fileID: 0}
  m_PrefabAsset: {fileID: 0}
  m_GameObject: {fileID: 1933190690}
  m_Mesh: {fileID: 0}
--- !u!23 &1933190695
MeshRenderer:
  m_ObjectHideFlags: 0
  m_CorrespondingSourceObject: {fileID: 0}
  m_PrefabInstance: {fileID: 0}
  m_PrefabAsset: {fileID: 0}
  m_GameObject: {fileID: 1933190690}
  m_Enabled: 1
  m_CastShadows: 0
  m_ReceiveShadows: 0
  m_DynamicOccludee: 1
  m_MotionVectors: 1
  m_LightProbeUsage: 1
  m_ReflectionProbeUsage: 1
  m_RenderingLayerMask: 1
  m_RendererPriority: 0
  m_Materials:
  - {fileID: 21202819797275496, guid: 6a84f857bec7e7345843ae29404c57ce, type: 2}
  m_StaticBatchInfo:
    firstSubMesh: 0
    subMeshCount: 0
  m_StaticBatchRoot: {fileID: 0}
  m_ProbeAnchor: {fileID: 0}
  m_LightProbeVolumeOverride: {fileID: 0}
  m_ScaleInLightmap: 1
  m_PreserveUVs: 0
  m_IgnoreNormalsForChartDetection: 0
  m_ImportantGI: 0
  m_StitchLightmapSeams: 0
  m_SelectedEditorRenderState: 3
  m_MinimumChartSize: 4
  m_AutoUVMaxDistance: 0.5
  m_AutoUVMaxAngle: 89
  m_LightmapParameters: {fileID: 0}
  m_SortingLayerID: 0
  m_SortingLayer: 0
  m_SortingOrder: 0
--- !u!1 &1975143072
GameObject:
  m_ObjectHideFlags: 0
  m_CorrespondingSourceObject: {fileID: 0}
  m_PrefabInstance: {fileID: 0}
  m_PrefabAsset: {fileID: 0}
  serializedVersion: 6
  m_Component:
  - component: {fileID: 1975143073}
  - component: {fileID: 1975143077}
  - component: {fileID: 1975143076}
  - component: {fileID: 1975143075}
  - component: {fileID: 1975143074}
  m_Layer: 0
  m_Name: Description
  m_TagString: Untagged
  m_Icon: {fileID: 0}
  m_NavMeshLayer: 0
  m_StaticEditorFlags: 0
  m_IsActive: 1
--- !u!224 &1975143073
RectTransform:
  m_ObjectHideFlags: 0
  m_CorrespondingSourceObject: {fileID: 0}
  m_PrefabInstance: {fileID: 0}
  m_PrefabAsset: {fileID: 0}
  m_GameObject: {fileID: 1975143072}
  m_LocalRotation: {x: -0, y: -0, z: -0, w: 1}
  m_LocalPosition: {x: 0, y: 0, z: -0.0221}
  m_LocalScale: {x: 0.009153391, y: 0.009153391, z: 0.009153391}
  m_Children: []
  m_Father: {fileID: 333431062}
  m_RootOrder: 1
  m_LocalEulerAnglesHint: {x: 0, y: 0, z: 0}
  m_AnchorMin: {x: 0.5, y: 0.5}
  m_AnchorMax: {x: 0.5, y: 0.5}
  m_AnchoredPosition: {x: -0.1856, y: 0.2786}
  m_SizeDelta: {x: 20, y: 5}
  m_Pivot: {x: 0.5, y: 0.5}
--- !u!114 &1975143074
MonoBehaviour:
  m_ObjectHideFlags: 0
  m_CorrespondingSourceObject: {fileID: 0}
  m_PrefabInstance: {fileID: 0}
  m_PrefabAsset: {fileID: 0}
  m_GameObject: {fileID: 1975143072}
  m_Enabled: 1
  m_EditorHideFlags: 0
  m_Script: {fileID: 11500000, guid: 9541d86e2fd84c1d9990edf0852d74ab, type: 3}
  m_Name: 
  m_EditorClassIdentifier: 
  m_Material: {fileID: 0}
  m_Color: {r: 1, g: 1, b: 1, a: 1}
  m_RaycastTarget: 1
  m_OnCullStateChanged:
    m_PersistentCalls:
      m_Calls: []
    m_TypeName: UnityEngine.UI.MaskableGraphic+CullStateChangedEvent, UnityEngine.UI,
      Version=1.0.0.0, Culture=neutral, PublicKeyToken=null
  m_text: This example scene demonstrates loading a glTF asset into the scene. This
    requires that the glTF files be placed in the Streaming Assets folder.
  m_isRightToLeft: 0
  m_fontAsset: {fileID: 11400000, guid: afc8299d5d5bbd440a0616c8ecbc7217, type: 2}
  m_sharedMaterial: {fileID: 21340371490990018, guid: afc8299d5d5bbd440a0616c8ecbc7217,
    type: 2}
  m_fontSharedMaterials: []
  m_fontMaterial: {fileID: 0}
  m_fontMaterials: []
  m_fontColor32:
    serializedVersion: 2
    rgba: 4294967295
  m_fontColor: {r: 1, g: 1, b: 1, a: 1}
  m_enableVertexGradient: 0
  m_colorMode: 3
  m_fontColorGradient:
    topLeft: {r: 1, g: 1, b: 1, a: 1}
    topRight: {r: 1, g: 1, b: 1, a: 1}
    bottomLeft: {r: 1, g: 1, b: 1, a: 1}
    bottomRight: {r: 1, g: 1, b: 1, a: 1}
  m_fontColorGradientPreset: {fileID: 0}
  m_spriteAsset: {fileID: 0}
  m_tintAllSprites: 0
  m_overrideHtmlColors: 0
  m_faceColor:
    serializedVersion: 2
    rgba: 4294967295
  m_outlineColor:
    serializedVersion: 2
    rgba: 4278190080
  m_fontSize: 20
  m_fontSizeBase: 20
  m_fontWeight: 400
  m_enableAutoSizing: 0
  m_fontSizeMin: 18
  m_fontSizeMax: 72
  m_fontStyle: 0
  m_textAlignment: 257
  m_characterSpacing: 0
  m_wordSpacing: 0
  m_lineSpacing: 0
  m_lineSpacingMax: 0
  m_paragraphSpacing: 0
  m_charWidthMaxAdj: 0
  m_enableWordWrapping: 1
  m_wordWrappingRatios: 0.4
  m_overflowMode: 0
  m_firstOverflowCharacterIndex: -1
  m_linkedTextComponent: {fileID: 0}
  m_isLinkedTextComponent: 0
  m_isTextTruncated: 0
  m_enableKerning: 1
  m_enableExtraPadding: 0
  checkPaddingRequired: 0
  m_isRichText: 1
  m_parseCtrlCharacters: 1
  m_isOrthographic: 0
  m_isCullingEnabled: 0
  m_ignoreRectMaskCulling: 0
  m_ignoreCulling: 1
  m_horizontalMapping: 0
  m_verticalMapping: 0
  m_uvLineOffset: 0
  m_geometrySortingOrder: 0
  m_VertexBufferAutoSizeReduction: 1
  m_firstVisibleCharacter: 0
  m_useMaxVisibleDescender: 1
  m_pageToDisplay: 1
  m_margin: {x: 0, y: 0, z: -40.90899, w: -7.350438}
  m_textInfo:
    textComponent: {fileID: 1975143074}
    characterCount: 144
    spriteCount: 0
    spaceCount: 23
    wordCount: 24
    linkCount: 0
    lineCount: 3
    pageCount: 1
    materialCount: 1
  m_isUsingLegacyAnimationComponent: 0
  m_isVolumetricText: 0
  m_spriteAnimator: {fileID: 0}
  m_hasFontAssetChanged: 0
  m_renderer: {fileID: 1975143077}
  m_subTextObjects:
  - {fileID: 0}
  - {fileID: 0}
  - {fileID: 0}
  - {fileID: 0}
  - {fileID: 0}
  - {fileID: 0}
  - {fileID: 0}
  - {fileID: 0}
  m_maskType: 0
--- !u!222 &1975143075
CanvasRenderer:
  m_ObjectHideFlags: 2
  m_CorrespondingSourceObject: {fileID: 0}
  m_PrefabInstance: {fileID: 0}
  m_PrefabAsset: {fileID: 0}
  m_GameObject: {fileID: 1975143072}
  m_CullTransparentMesh: 0
--- !u!33 &1975143076
MeshFilter:
  m_ObjectHideFlags: 2
  m_CorrespondingSourceObject: {fileID: 0}
  m_PrefabInstance: {fileID: 0}
  m_PrefabAsset: {fileID: 0}
  m_GameObject: {fileID: 1975143072}
  m_Mesh: {fileID: 0}
--- !u!23 &1975143077
MeshRenderer:
  m_ObjectHideFlags: 0
  m_CorrespondingSourceObject: {fileID: 0}
  m_PrefabInstance: {fileID: 0}
  m_PrefabAsset: {fileID: 0}
  m_GameObject: {fileID: 1975143072}
  m_Enabled: 1
  m_CastShadows: 0
  m_ReceiveShadows: 0
  m_DynamicOccludee: 1
  m_MotionVectors: 1
  m_LightProbeUsage: 1
  m_ReflectionProbeUsage: 1
  m_RenderingLayerMask: 1
  m_RendererPriority: 0
  m_Materials:
  - {fileID: 21340371490990018, guid: afc8299d5d5bbd440a0616c8ecbc7217, type: 2}
  m_StaticBatchInfo:
    firstSubMesh: 0
    subMeshCount: 0
  m_StaticBatchRoot: {fileID: 0}
  m_ProbeAnchor: {fileID: 0}
  m_LightProbeVolumeOverride: {fileID: 0}
  m_ScaleInLightmap: 1
  m_PreserveUVs: 0
  m_IgnoreNormalsForChartDetection: 0
  m_ImportantGI: 0
  m_StitchLightmapSeams: 0
  m_SelectedEditorRenderState: 3
  m_MinimumChartSize: 4
  m_AutoUVMaxDistance: 0.5
  m_AutoUVMaxAngle: 89
  m_LightmapParameters: {fileID: 0}
  m_SortingLayerID: 0
  m_SortingLayer: 0
  m_SortingOrder: 0
--- !u!1 &2001107990
GameObject:
  m_ObjectHideFlags: 0
  m_CorrespondingSourceObject: {fileID: 0}
  m_PrefabInstance: {fileID: 0}
  m_PrefabAsset: {fileID: 0}
  serializedVersion: 6
  m_Component:
  - component: {fileID: 2001107991}
  - component: {fileID: 2001107992}
  m_Layer: 0
  m_Name: MixedRealityCameraSystem
  m_TagString: Untagged
  m_Icon: {fileID: 0}
  m_NavMeshLayer: 0
  m_StaticEditorFlags: 0
  m_IsActive: 1
--- !u!4 &2001107991
>>>>>>> 8ec039c1
Transform:
  m_ObjectHideFlags: 0
  m_CorrespondingSourceObject: {fileID: 0}
  m_PrefabInstance: {fileID: 0}
  m_PrefabAsset: {fileID: 0}
<<<<<<< HEAD
  m_GameObject: {fileID: 2051212121}
=======
  m_GameObject: {fileID: 2001107990}
>>>>>>> 8ec039c1
  m_LocalRotation: {x: 0, y: 0, z: 0, w: 1}
  m_LocalPosition: {x: 0, y: 0, z: 0}
  m_LocalScale: {x: 1, y: 1, z: 1}
  m_Children: []
  m_Father: {fileID: 1618579157}
<<<<<<< HEAD
  m_RootOrder: 1
  m_LocalEulerAnglesHint: {x: 0, y: 0, z: 0}
--- !u!114 &2051212123
=======
  m_RootOrder: 3
  m_LocalEulerAnglesHint: {x: 0, y: 0, z: 0}
--- !u!114 &2001107992
>>>>>>> 8ec039c1
MonoBehaviour:
  m_ObjectHideFlags: 0
  m_CorrespondingSourceObject: {fileID: 0}
  m_PrefabInstance: {fileID: 0}
  m_PrefabAsset: {fileID: 0}
<<<<<<< HEAD
  m_GameObject: {fileID: 2051212121}
=======
  m_GameObject: {fileID: 2001107990}
>>>>>>> 8ec039c1
  m_Enabled: 1
  m_EditorHideFlags: 0
  m_Script: {fileID: 11500000, guid: 09c04dafcb77c1e4195a36bd131cbdec, type: 3}
  m_Name: 
  m_EditorClassIdentifier: <|MERGE_RESOLUTION|>--- conflicted
+++ resolved
@@ -112,71 +112,43 @@
     debug:
       m_Flags: 0
   m_NavMeshData: {fileID: 0}
-<<<<<<< HEAD
---- !u!1 &197929890
-=======
 --- !u!1 &121905297
->>>>>>> 8ec039c1
-GameObject:
-  m_ObjectHideFlags: 0
-  m_CorrespondingSourceObject: {fileID: 0}
-  m_PrefabInstance: {fileID: 0}
-  m_PrefabAsset: {fileID: 0}
-  serializedVersion: 6
-  m_Component:
-<<<<<<< HEAD
-  - component: {fileID: 197929891}
-  - component: {fileID: 197929892}
-  m_Layer: 0
-  m_Name: MixedRealityCameraSystem
-=======
+GameObject:
+  m_ObjectHideFlags: 0
+  m_CorrespondingSourceObject: {fileID: 0}
+  m_PrefabInstance: {fileID: 0}
+  m_PrefabAsset: {fileID: 0}
+  serializedVersion: 6
+  m_Component:
   - component: {fileID: 121905298}
   - component: {fileID: 121905299}
   m_Layer: 0
   m_Name: MixedRealityTeleportSystem
->>>>>>> 8ec039c1
-  m_TagString: Untagged
-  m_Icon: {fileID: 0}
-  m_NavMeshLayer: 0
-  m_StaticEditorFlags: 0
-  m_IsActive: 1
-<<<<<<< HEAD
---- !u!4 &197929891
-=======
+  m_TagString: Untagged
+  m_Icon: {fileID: 0}
+  m_NavMeshLayer: 0
+  m_StaticEditorFlags: 0
+  m_IsActive: 1
 --- !u!4 &121905298
->>>>>>> 8ec039c1
 Transform:
   m_ObjectHideFlags: 0
   m_CorrespondingSourceObject: {fileID: 0}
   m_PrefabInstance: {fileID: 0}
   m_PrefabAsset: {fileID: 0}
-<<<<<<< HEAD
-  m_GameObject: {fileID: 197929890}
-=======
   m_GameObject: {fileID: 121905297}
->>>>>>> 8ec039c1
   m_LocalRotation: {x: 0, y: 0, z: 0, w: 1}
   m_LocalPosition: {x: 0, y: 0, z: 0}
   m_LocalScale: {x: 1, y: 1, z: 1}
   m_Children: []
   m_Father: {fileID: 1618579157}
-<<<<<<< HEAD
-  m_RootOrder: 3
-  m_LocalEulerAnglesHint: {x: 0, y: 0, z: 0}
---- !u!114 &197929892
-=======
   m_RootOrder: 7
   m_LocalEulerAnglesHint: {x: 0, y: 0, z: 0}
 --- !u!114 &121905299
->>>>>>> 8ec039c1
 MonoBehaviour:
   m_ObjectHideFlags: 0
   m_CorrespondingSourceObject: {fileID: 0}
   m_PrefabInstance: {fileID: 0}
   m_PrefabAsset: {fileID: 0}
-<<<<<<< HEAD
-  m_GameObject: {fileID: 197929890}
-=======
   m_GameObject: {fileID: 121905297}
   m_Enabled: 1
   m_EditorHideFlags: 0
@@ -221,7 +193,6 @@
   m_PrefabInstance: {fileID: 0}
   m_PrefabAsset: {fileID: 0}
   m_GameObject: {fileID: 165986565}
->>>>>>> 8ec039c1
   m_Enabled: 1
   m_EditorHideFlags: 0
   m_Script: {fileID: 11500000, guid: 09c04dafcb77c1e4195a36bd131cbdec, type: 3}
@@ -400,56 +371,28 @@
   m_OcclusionCulling: 1
   m_StereoConvergence: 10
   m_StereoSeparation: 0.022
-<<<<<<< HEAD
---- !u!1 &610027029
-=======
 --- !u!1 &333431061
->>>>>>> 8ec039c1
-GameObject:
-  m_ObjectHideFlags: 0
-  m_CorrespondingSourceObject: {fileID: 0}
-  m_PrefabInstance: {fileID: 0}
-  m_PrefabAsset: {fileID: 0}
-  serializedVersion: 6
-  m_Component:
-<<<<<<< HEAD
-  - component: {fileID: 610027030}
-  - component: {fileID: 610027031}
-  m_Layer: 0
-  m_Name: MixedRealityInputSystem
-=======
+GameObject:
+  m_ObjectHideFlags: 0
+  m_CorrespondingSourceObject: {fileID: 0}
+  m_PrefabInstance: {fileID: 0}
+  m_PrefabAsset: {fileID: 0}
+  serializedVersion: 6
+  m_Component:
   - component: {fileID: 333431062}
   m_Layer: 0
   m_Name: TextContent
->>>>>>> 8ec039c1
-  m_TagString: Untagged
-  m_Icon: {fileID: 0}
-  m_NavMeshLayer: 0
-  m_StaticEditorFlags: 0
-  m_IsActive: 1
-<<<<<<< HEAD
---- !u!4 &610027030
-Transform:
-=======
+  m_TagString: Untagged
+  m_Icon: {fileID: 0}
+  m_NavMeshLayer: 0
+  m_StaticEditorFlags: 0
+  m_IsActive: 1
 --- !u!224 &333431062
 RectTransform:
->>>>>>> 8ec039c1
-  m_ObjectHideFlags: 0
-  m_CorrespondingSourceObject: {fileID: 0}
-  m_PrefabInstance: {fileID: 0}
-  m_PrefabAsset: {fileID: 0}
-<<<<<<< HEAD
-  m_GameObject: {fileID: 610027029}
-  m_LocalRotation: {x: 0, y: 0, z: 0, w: 1}
-  m_LocalPosition: {x: 0, y: 0, z: 0}
-  m_LocalScale: {x: 1, y: 1, z: 1}
-  m_Children: []
-  m_Father: {fileID: 1618579157}
-  m_RootOrder: 5
-  m_LocalEulerAnglesHint: {x: 0, y: 0, z: 0}
---- !u!114 &610027031
-MonoBehaviour:
-=======
+  m_ObjectHideFlags: 0
+  m_CorrespondingSourceObject: {fileID: 0}
+  m_PrefabInstance: {fileID: 0}
+  m_PrefabAsset: {fileID: 0}
   m_GameObject: {fileID: 333431061}
   m_LocalRotation: {x: -0, y: -0, z: -0, w: 1}
   m_LocalPosition: {x: 0, y: 0, z: 0}
@@ -533,19 +476,10 @@
   m_LocalEulerAnglesHint: {x: 0, y: 90, z: 0}
 --- !u!212 &593026490
 SpriteRenderer:
->>>>>>> 8ec039c1
-  m_ObjectHideFlags: 0
-  m_CorrespondingSourceObject: {fileID: 0}
-  m_PrefabInstance: {fileID: 0}
-  m_PrefabAsset: {fileID: 0}
-<<<<<<< HEAD
-  m_GameObject: {fileID: 610027029}
-  m_Enabled: 1
-  m_EditorHideFlags: 0
-  m_Script: {fileID: 11500000, guid: 09c04dafcb77c1e4195a36bd131cbdec, type: 3}
-  m_Name: 
-  m_EditorClassIdentifier: 
-=======
+  m_ObjectHideFlags: 0
+  m_CorrespondingSourceObject: {fileID: 0}
+  m_PrefabInstance: {fileID: 0}
+  m_PrefabAsset: {fileID: 0}
   m_GameObject: {fileID: 593026488}
   m_Enabled: 1
   m_CastShadows: 0
@@ -588,7 +522,6 @@
   m_WasSpriteAssigned: 1
   m_MaskInteraction: 0
   m_SpriteSortPoint: 0
->>>>>>> 8ec039c1
 --- !u!1 &907065543
 GameObject:
   m_ObjectHideFlags: 0
@@ -632,144 +565,10 @@
   m_Script: {fileID: 11500000, guid: 7e9fb424002a7044e91c26596ce40278, type: 3}
   m_Name: 
   m_EditorClassIdentifier: 
-<<<<<<< HEAD
-  uri: \GltfModels\Lantern\glTF\Lantern.gltf
---- !u!1 &1007827652
-GameObject:
-  m_ObjectHideFlags: 0
-  m_CorrespondingSourceObject: {fileID: 0}
-  m_PrefabInstance: {fileID: 0}
-  m_PrefabAsset: {fileID: 0}
-  serializedVersion: 6
-  m_Component:
-  - component: {fileID: 1007827653}
-  - component: {fileID: 1007827654}
-  m_Layer: 0
-  m_Name: MixedRealitySpatialAwarenessSystem
-  m_TagString: Untagged
-  m_Icon: {fileID: 0}
-  m_NavMeshLayer: 0
-  m_StaticEditorFlags: 0
-  m_IsActive: 1
---- !u!4 &1007827653
-Transform:
-  m_ObjectHideFlags: 0
-  m_CorrespondingSourceObject: {fileID: 0}
-  m_PrefabInstance: {fileID: 0}
-  m_PrefabAsset: {fileID: 0}
-  m_GameObject: {fileID: 1007827652}
-  m_LocalRotation: {x: 0, y: 0, z: 0, w: 1}
-  m_LocalPosition: {x: 0, y: 0, z: 0}
-  m_LocalScale: {x: 1, y: 1, z: 1}
-  m_Children: []
-  m_Father: {fileID: 1618579157}
-  m_RootOrder: 6
-  m_LocalEulerAnglesHint: {x: 0, y: 0, z: 0}
---- !u!114 &1007827654
-MonoBehaviour:
-  m_ObjectHideFlags: 0
-  m_CorrespondingSourceObject: {fileID: 0}
-  m_PrefabInstance: {fileID: 0}
-  m_PrefabAsset: {fileID: 0}
-  m_GameObject: {fileID: 1007827652}
-  m_Enabled: 1
-  m_EditorHideFlags: 0
-  m_Script: {fileID: 11500000, guid: 09c04dafcb77c1e4195a36bd131cbdec, type: 3}
-  m_Name: 
-  m_EditorClassIdentifier: 
---- !u!1 &1018520649
-GameObject:
-  m_ObjectHideFlags: 0
-  m_CorrespondingSourceObject: {fileID: 0}
-  m_PrefabInstance: {fileID: 0}
-  m_PrefabAsset: {fileID: 0}
-  serializedVersion: 6
-  m_Component:
-  - component: {fileID: 1018520650}
-  - component: {fileID: 1018520651}
-  m_Layer: 0
-  m_Name: MixedRealityDiagnosticsSystem
-  m_TagString: Untagged
-  m_Icon: {fileID: 0}
-  m_NavMeshLayer: 0
-  m_StaticEditorFlags: 0
-  m_IsActive: 1
---- !u!4 &1018520650
-Transform:
-  m_ObjectHideFlags: 0
-  m_CorrespondingSourceObject: {fileID: 0}
-  m_PrefabInstance: {fileID: 0}
-  m_PrefabAsset: {fileID: 0}
-  m_GameObject: {fileID: 1018520649}
-  m_LocalRotation: {x: 0, y: 0, z: 0, w: 1}
-  m_LocalPosition: {x: 0, y: 0, z: 0}
-  m_LocalScale: {x: 1, y: 1, z: 1}
-  m_Children: []
-  m_Father: {fileID: 1618579157}
-  m_RootOrder: 4
-  m_LocalEulerAnglesHint: {x: 0, y: 0, z: 0}
---- !u!114 &1018520651
-MonoBehaviour:
-  m_ObjectHideFlags: 0
-  m_CorrespondingSourceObject: {fileID: 0}
-  m_PrefabInstance: {fileID: 0}
-  m_PrefabAsset: {fileID: 0}
-  m_GameObject: {fileID: 1018520649}
-  m_Enabled: 1
-  m_EditorHideFlags: 0
-  m_Script: {fileID: 11500000, guid: 09c04dafcb77c1e4195a36bd131cbdec, type: 3}
-  m_Name: 
-  m_EditorClassIdentifier: 
---- !u!1 &1416104202
-GameObject:
-  m_ObjectHideFlags: 0
-  m_CorrespondingSourceObject: {fileID: 0}
-  m_PrefabInstance: {fileID: 0}
-  m_PrefabAsset: {fileID: 0}
-  serializedVersion: 6
-  m_Component:
-  - component: {fileID: 1416104203}
-  - component: {fileID: 1416104204}
-  m_Layer: 0
-  m_Name: MixedRealityTeleportSystem
-  m_TagString: Untagged
-  m_Icon: {fileID: 0}
-  m_NavMeshLayer: 0
-  m_StaticEditorFlags: 0
-  m_IsActive: 1
---- !u!4 &1416104203
-Transform:
-  m_ObjectHideFlags: 0
-  m_CorrespondingSourceObject: {fileID: 0}
-  m_PrefabInstance: {fileID: 0}
-  m_PrefabAsset: {fileID: 0}
-  m_GameObject: {fileID: 1416104202}
-  m_LocalRotation: {x: 0, y: 0, z: 0, w: 1}
-  m_LocalPosition: {x: 0, y: 0, z: 0}
-  m_LocalScale: {x: 1, y: 1, z: 1}
-  m_Children: []
-  m_Father: {fileID: 1618579157}
-  m_RootOrder: 7
-  m_LocalEulerAnglesHint: {x: 0, y: 0, z: 0}
---- !u!114 &1416104204
-MonoBehaviour:
-  m_ObjectHideFlags: 0
-  m_CorrespondingSourceObject: {fileID: 0}
-  m_PrefabInstance: {fileID: 0}
-  m_PrefabAsset: {fileID: 0}
-  m_GameObject: {fileID: 1416104202}
-  m_Enabled: 1
-  m_EditorHideFlags: 0
-  m_Script: {fileID: 11500000, guid: 09c04dafcb77c1e4195a36bd131cbdec, type: 3}
-  m_Name: 
-  m_EditorClassIdentifier: 
---- !u!1 &1486012704
-=======
   uri: \GltfModels\Avocado\glTF\Avocado.gltf
   ScaleFactor: 3
   DebugText: {fileID: 1665641177}
 --- !u!1 &1180060934
->>>>>>> 8ec039c1
 GameObject:
   m_ObjectHideFlags: 0
   m_CorrespondingSourceObject: {fileID: 0}
@@ -952,8 +751,6 @@
   m_CorrespondingSourceObject: {fileID: 0}
   m_PrefabInstance: {fileID: 0}
   m_PrefabAsset: {fileID: 0}
-<<<<<<< HEAD
-=======
   serializedVersion: 6
   m_Component:
   - component: {fileID: 1461731474}
@@ -1188,26 +985,11 @@
   m_CorrespondingSourceObject: {fileID: 0}
   m_PrefabInstance: {fileID: 0}
   m_PrefabAsset: {fileID: 0}
->>>>>>> 8ec039c1
   m_GameObject: {fileID: 1618579155}
   m_LocalRotation: {x: 0, y: 0, z: 0, w: 1}
   m_LocalPosition: {x: 0, y: 0, z: 0}
   m_LocalScale: {x: 1, y: 1, z: 1}
   m_Children:
-<<<<<<< HEAD
-  - {fileID: 1760892262}
-  - {fileID: 2051212122}
-  - {fileID: 1755402031}
-  - {fileID: 197929891}
-  - {fileID: 1018520650}
-  - {fileID: 610027030}
-  - {fileID: 1007827653}
-  - {fileID: 1416104203}
-  m_Father: {fileID: 0}
-  m_RootOrder: 1
-  m_LocalEulerAnglesHint: {x: 0, y: 0, z: 0}
---- !u!1 &1755402030
-=======
   - {fileID: 1340579379}
   - {fileID: 1180060935}
   - {fileID: 1909791097}
@@ -1220,20 +1002,13 @@
   m_RootOrder: 1
   m_LocalEulerAnglesHint: {x: 0, y: 0, z: 0}
 --- !u!1 &1665641177
->>>>>>> 8ec039c1
-GameObject:
-  m_ObjectHideFlags: 0
-  m_CorrespondingSourceObject: {fileID: 0}
-  m_PrefabInstance: {fileID: 0}
-  m_PrefabAsset: {fileID: 0}
-  serializedVersion: 6
-  m_Component:
-<<<<<<< HEAD
-  - component: {fileID: 1755402031}
-  - component: {fileID: 1755402032}
-  m_Layer: 0
-  m_Name: MixedRealityBoundarySystem
-=======
+GameObject:
+  m_ObjectHideFlags: 0
+  m_CorrespondingSourceObject: {fileID: 0}
+  m_PrefabInstance: {fileID: 0}
+  m_PrefabAsset: {fileID: 0}
+  serializedVersion: 6
+  m_Component:
   - component: {fileID: 1665641178}
   - component: {fileID: 1665641182}
   - component: {fileID: 1665641181}
@@ -1241,15 +1016,11 @@
   - component: {fileID: 1665641179}
   m_Layer: 0
   m_Name: FileNotFoundError
->>>>>>> 8ec039c1
-  m_TagString: Untagged
-  m_Icon: {fileID: 0}
-  m_NavMeshLayer: 0
-  m_StaticEditorFlags: 0
-  m_IsActive: 1
-<<<<<<< HEAD
---- !u!4 &1755402031
-=======
+  m_TagString: Untagged
+  m_Icon: {fileID: 0}
+  m_NavMeshLayer: 0
+  m_StaticEditorFlags: 0
+  m_IsActive: 1
 --- !u!224 &1665641178
 RectTransform:
   m_ObjectHideFlags: 0
@@ -1453,136 +1224,82 @@
   m_StaticEditorFlags: 0
   m_IsActive: 1
 --- !u!4 &1717556898
->>>>>>> 8ec039c1
 Transform:
   m_ObjectHideFlags: 0
   m_CorrespondingSourceObject: {fileID: 0}
   m_PrefabInstance: {fileID: 0}
   m_PrefabAsset: {fileID: 0}
-<<<<<<< HEAD
-  m_GameObject: {fileID: 1755402030}
-=======
   m_GameObject: {fileID: 1717556897}
->>>>>>> 8ec039c1
   m_LocalRotation: {x: 0, y: 0, z: 0, w: 1}
   m_LocalPosition: {x: 0, y: 0, z: 0}
   m_LocalScale: {x: 1, y: 1, z: 1}
   m_Children: []
   m_Father: {fileID: 1618579157}
-<<<<<<< HEAD
-  m_RootOrder: 2
-  m_LocalEulerAnglesHint: {x: 0, y: 0, z: 0}
---- !u!114 &1755402032
-=======
   m_RootOrder: 4
   m_LocalEulerAnglesHint: {x: 0, y: 0, z: 0}
 --- !u!114 &1717556899
->>>>>>> 8ec039c1
 MonoBehaviour:
   m_ObjectHideFlags: 0
   m_CorrespondingSourceObject: {fileID: 0}
   m_PrefabInstance: {fileID: 0}
   m_PrefabAsset: {fileID: 0}
-<<<<<<< HEAD
-  m_GameObject: {fileID: 1755402030}
-=======
   m_GameObject: {fileID: 1717556897}
->>>>>>> 8ec039c1
   m_Enabled: 1
   m_EditorHideFlags: 0
   m_Script: {fileID: 11500000, guid: 09c04dafcb77c1e4195a36bd131cbdec, type: 3}
   m_Name: 
   m_EditorClassIdentifier: 
-<<<<<<< HEAD
---- !u!1 &1760892261
-=======
 --- !u!1 &1909791096
->>>>>>> 8ec039c1
-GameObject:
-  m_ObjectHideFlags: 0
-  m_CorrespondingSourceObject: {fileID: 0}
-  m_PrefabInstance: {fileID: 0}
-  m_PrefabAsset: {fileID: 0}
-  serializedVersion: 6
-  m_Component:
-<<<<<<< HEAD
-  - component: {fileID: 1760892262}
-  - component: {fileID: 1760892263}
-  m_Layer: 0
-  m_Name: DefaultRaycastProvider
-=======
+GameObject:
+  m_ObjectHideFlags: 0
+  m_CorrespondingSourceObject: {fileID: 0}
+  m_PrefabInstance: {fileID: 0}
+  m_PrefabAsset: {fileID: 0}
+  serializedVersion: 6
+  m_Component:
   - component: {fileID: 1909791097}
   - component: {fileID: 1909791098}
   m_Layer: 0
   m_Name: MixedRealityBoundarySystem
->>>>>>> 8ec039c1
-  m_TagString: Untagged
-  m_Icon: {fileID: 0}
-  m_NavMeshLayer: 0
-  m_StaticEditorFlags: 0
-  m_IsActive: 1
-<<<<<<< HEAD
---- !u!4 &1760892262
-=======
+  m_TagString: Untagged
+  m_Icon: {fileID: 0}
+  m_NavMeshLayer: 0
+  m_StaticEditorFlags: 0
+  m_IsActive: 1
 --- !u!4 &1909791097
->>>>>>> 8ec039c1
 Transform:
   m_ObjectHideFlags: 0
   m_CorrespondingSourceObject: {fileID: 0}
   m_PrefabInstance: {fileID: 0}
   m_PrefabAsset: {fileID: 0}
-<<<<<<< HEAD
-  m_GameObject: {fileID: 1760892261}
-=======
   m_GameObject: {fileID: 1909791096}
->>>>>>> 8ec039c1
   m_LocalRotation: {x: 0, y: 0, z: 0, w: 1}
   m_LocalPosition: {x: 0, y: 0, z: 0}
   m_LocalScale: {x: 1, y: 1, z: 1}
   m_Children: []
   m_Father: {fileID: 1618579157}
-<<<<<<< HEAD
-  m_RootOrder: 0
-  m_LocalEulerAnglesHint: {x: 0, y: 0, z: 0}
---- !u!114 &1760892263
-=======
   m_RootOrder: 2
   m_LocalEulerAnglesHint: {x: 0, y: 0, z: 0}
 --- !u!114 &1909791098
->>>>>>> 8ec039c1
 MonoBehaviour:
   m_ObjectHideFlags: 0
   m_CorrespondingSourceObject: {fileID: 0}
   m_PrefabInstance: {fileID: 0}
   m_PrefabAsset: {fileID: 0}
-<<<<<<< HEAD
-  m_GameObject: {fileID: 1760892261}
-=======
   m_GameObject: {fileID: 1909791096}
->>>>>>> 8ec039c1
   m_Enabled: 1
   m_EditorHideFlags: 0
   m_Script: {fileID: 11500000, guid: 09c04dafcb77c1e4195a36bd131cbdec, type: 3}
   m_Name: 
   m_EditorClassIdentifier: 
-<<<<<<< HEAD
---- !u!1 &2051212121
-=======
 --- !u!1 &1933190690
->>>>>>> 8ec039c1
-GameObject:
-  m_ObjectHideFlags: 0
-  m_CorrespondingSourceObject: {fileID: 0}
-  m_PrefabInstance: {fileID: 0}
-  m_PrefabAsset: {fileID: 0}
-  serializedVersion: 6
-  m_Component:
-<<<<<<< HEAD
-  - component: {fileID: 2051212122}
-  - component: {fileID: 2051212123}
-  m_Layer: 0
-  m_Name: FocusProvider
-=======
+GameObject:
+  m_ObjectHideFlags: 0
+  m_CorrespondingSourceObject: {fileID: 0}
+  m_PrefabInstance: {fileID: 0}
+  m_PrefabAsset: {fileID: 0}
+  serializedVersion: 6
+  m_Component:
   - component: {fileID: 1933190691}
   - component: {fileID: 1933190695}
   - component: {fileID: 1933190694}
@@ -1590,15 +1307,11 @@
   - component: {fileID: 1933190692}
   m_Layer: 0
   m_Name: Title
->>>>>>> 8ec039c1
-  m_TagString: Untagged
-  m_Icon: {fileID: 0}
-  m_NavMeshLayer: 0
-  m_StaticEditorFlags: 0
-  m_IsActive: 1
-<<<<<<< HEAD
---- !u!4 &2051212122
-=======
+  m_TagString: Untagged
+  m_Icon: {fileID: 0}
+  m_NavMeshLayer: 0
+  m_StaticEditorFlags: 0
+  m_IsActive: 1
 --- !u!224 &1933190691
 RectTransform:
   m_ObjectHideFlags: 0
@@ -2008,41 +1721,26 @@
   m_StaticEditorFlags: 0
   m_IsActive: 1
 --- !u!4 &2001107991
->>>>>>> 8ec039c1
 Transform:
   m_ObjectHideFlags: 0
   m_CorrespondingSourceObject: {fileID: 0}
   m_PrefabInstance: {fileID: 0}
   m_PrefabAsset: {fileID: 0}
-<<<<<<< HEAD
-  m_GameObject: {fileID: 2051212121}
-=======
   m_GameObject: {fileID: 2001107990}
->>>>>>> 8ec039c1
   m_LocalRotation: {x: 0, y: 0, z: 0, w: 1}
   m_LocalPosition: {x: 0, y: 0, z: 0}
   m_LocalScale: {x: 1, y: 1, z: 1}
   m_Children: []
   m_Father: {fileID: 1618579157}
-<<<<<<< HEAD
-  m_RootOrder: 1
-  m_LocalEulerAnglesHint: {x: 0, y: 0, z: 0}
---- !u!114 &2051212123
-=======
   m_RootOrder: 3
   m_LocalEulerAnglesHint: {x: 0, y: 0, z: 0}
 --- !u!114 &2001107992
->>>>>>> 8ec039c1
 MonoBehaviour:
   m_ObjectHideFlags: 0
   m_CorrespondingSourceObject: {fileID: 0}
   m_PrefabInstance: {fileID: 0}
   m_PrefabAsset: {fileID: 0}
-<<<<<<< HEAD
-  m_GameObject: {fileID: 2051212121}
-=======
   m_GameObject: {fileID: 2001107990}
->>>>>>> 8ec039c1
   m_Enabled: 1
   m_EditorHideFlags: 0
   m_Script: {fileID: 11500000, guid: 09c04dafcb77c1e4195a36bd131cbdec, type: 3}
