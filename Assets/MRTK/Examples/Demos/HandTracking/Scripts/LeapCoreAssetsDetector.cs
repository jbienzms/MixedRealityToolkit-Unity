--- conflicted
+++ resolved
@@ -24,13 +24,6 @@
             text.color = Color.green;
 #endif // UNITY_WSA && !UNITY_EDITOR
 #else
-            text.text = "This project has not met the requirements to use the Leap Data Provider. For more information, visit the MRTK Leap Motion Documentation";
-            text.color = Color.red;
-<<<<<<< HEAD
-#endif
-=======
-#endif // LEAPMOTIONCORE_PRESENT
->>>>>>> 1091c650
         }
     }
 }