﻿// Copyright (c) Microsoft Corporation. All rights reserved.
// Licensed under the MIT License. See LICENSE in the project root for license information.

using Microsoft.MixedReality.Toolkit.Physics;
using Microsoft.MixedReality.Toolkit.Utilities;
using System;
using System.Collections.Generic;
using UnityEngine;
using UnityEngine.EventSystems;
using UnityPhysics = UnityEngine.Physics;

namespace Microsoft.MixedReality.Toolkit.Input
{
    /// <summary>
    /// The focus provider handles the focused objects per input source.
    /// </summary>
<<<<<<< HEAD
    [DocLink("https://microsoft.github.io/MixedRealityToolkit-Unity/Documentation/Input/Overview.html")]
=======
    /// <remarks>There are convenience properties for getting only Gaze Pointer if needed.</remarks>
>>>>>>> 754b5da8
    public class FocusProvider : BaseDataProvider, IMixedRealityFocusProvider
    {
        public FocusProvider(
            IMixedRealityServiceRegistrar registrar,
            IMixedRealityInputSystem inputSystem,
            MixedRealityInputSystemProfile profile) : base(registrar, inputSystem, null, DefaultPriority, profile)
        { }

        private readonly HashSet<PointerData> pointers = new HashSet<PointerData>();
        private readonly HashSet<GameObject> pendingOverallFocusEnterSet = new HashSet<GameObject>();
        private readonly HashSet<GameObject> pendingOverallFocusExitSet = new HashSet<GameObject>();
        private readonly List<PointerData> pendingPointerSpecificFocusChange = new List<PointerData>();
        private readonly Dictionary<uint, IMixedRealityPointerMediator> pointerMediators = new Dictionary<uint, IMixedRealityPointerMediator>();
        private PointerHitResult hitResult3d = new PointerHitResult();
        private PointerHitResult hitResultUi = new PointerHitResult();

        #region IFocusProvider Properties

        /// <inheritdoc />
        public override string Name => "Focus Provider";

        /// <inheritdoc />
        public override uint Priority => 2;

        /// <inheritdoc />
        float IMixedRealityFocusProvider.GlobalPointingExtent
        {
            get
            {
                MixedRealityInputSystemProfile profile = ConfigurationProfile as MixedRealityInputSystemProfile;

                if ((Service != null) &&
                    (profile != null) &&
                    profile.PointerProfile != null)
                {
                    return profile.PointerProfile.PointingExtent;
                }

                return 10f;
            }
        }

        private LayerMask[] focusLayerMasks = null;

        /// <inheritdoc />
        public LayerMask[] FocusLayerMasks
        {
            get
            {
                if (focusLayerMasks == null)
                {
                    MixedRealityInputSystemProfile profile = ConfigurationProfile as MixedRealityInputSystemProfile;

                    if ((Service != null) &&
                        (profile != null) &&
                        profile.PointerProfile != null)
                    {
                        return focusLayerMasks = profile.PointerProfile.PointingRaycastLayerMasks;
                    }

                    return focusLayerMasks = new LayerMask[] { UnityPhysics.DefaultRaycastLayers };
                }

                return focusLayerMasks;
            }
        }

        private RenderTexture uiRaycastCameraTargetTexture = null;
        private Camera uiRaycastCamera = null;

        /// <inheritdoc />
        public Camera UIRaycastCamera => uiRaycastCamera;

        #endregion IFocusProvider Properties

        /// <summary>
        /// Checks if the <see cref="MixedRealityToolkit"/> is setup correctly to start this service.
        /// </summary>
        /// <returns></returns>
        private bool IsSetupValid
        {
            get
            {
                if (Service == null)
                {
                    Debug.LogError($"Unable to start {Name}. An Input System is required for this feature.");
                    return false;
                }

                MixedRealityInputSystemProfile profile = ConfigurationProfile as MixedRealityInputSystemProfile;

                if (profile == null)
                {
                    Debug.LogError($"Unable to start {Name}. An Input System Profile is required for this feature.");
                    return false;
                }

                if (profile.PointerProfile == null)
                {
                    Debug.LogError($"Unable to start {Name}. An Pointer Profile is required for this feature.");
                    return false;
                }

                return true;
            }
        }

        /// <summary>
        /// GazeProvider is a little special, so we keep track of it even if it's not a registered pointer. For the sake
        /// of StabilizationPlaneModifier and potentially other components that care where the user's looking, we need
        /// to do a gaze raycast even if gaze isn't used for focus.
        /// </summary>
        private PointerData gazeProviderPointingData;

        /// <summary>
        /// Cached <see href="https://docs.unity3d.com/ScriptReference/Vector3.html">Vector3</see> reference to the new raycast position.
        /// </summary>
        /// <remarks>Only used to update UI raycast results.</remarks>
        private Vector3 newUiRaycastPosition = Vector3.zero;

        /// <summary>
        /// Helper class for storing intermediate hit results. Should be applied to the PointerData once all
        /// possible hits of a pointer have been processed.
        /// </summary>
        private class PointerHitResult
        {
            public RaycastHit raycastHit;
            public RaycastResult graphicsRaycastResult;

            public GameObject hitObject;
            public Vector3 hitPointOnObject = Vector3.zero;
            public Vector3 hitNormalOnObject = Vector3.zero;

            public RayStep ray;
            public int rayStepIndex = -1;
            public float rayDistance;

            public void Clear()
            {
                raycastHit = default(RaycastHit);
                graphicsRaycastResult = default(RaycastResult);

                hitObject = null;
                hitPointOnObject = Vector3.zero;
                hitNormalOnObject = Vector3.zero;

                ray = default(RayStep);
                rayStepIndex = -1;
                rayDistance = 0.0f;
            }

            /// <summary>
            /// Set hit focus information from a closest-colliders-to pointer check.
            /// </summary>
            public void Set(GameObject hitObject, Vector3 hitPointOnObject, Vector4 hitNormalOnObject, RayStep ray, int rayStepIndex, float rayDistance)
            {
                raycastHit = default(RaycastHit);
                graphicsRaycastResult = default(RaycastResult);

                this.hitObject = hitObject;
                this.hitPointOnObject = hitPointOnObject;
                this.hitNormalOnObject = hitNormalOnObject;

                this.ray = ray;
                this.rayStepIndex = rayStepIndex;
                this.rayDistance = rayDistance;
            }

            /// <summary>
            /// Set hit focus information from a physics raycast.
            /// </summary>
            public void Set(RaycastHit hit, RayStep ray, int rayStepIndex, float rayDistance)
            {
                raycastHit = hit;
                graphicsRaycastResult = default(RaycastResult);

                hitObject = hit.transform.gameObject;
                hitPointOnObject = hit.point;
                hitNormalOnObject = hit.normal;

                this.ray = ray;
                this.rayStepIndex = rayStepIndex;
                this.rayDistance = rayDistance;
            }

            /// <summary>
            /// Set hit information from a canvas raycast.
            /// </summary>
            public void Set(RaycastResult result, Vector3 hitPointOnObject, Vector4 hitNormalOnObject, RayStep ray, int rayStepIndex, float rayDistance)
            {
                raycastHit = default(RaycastHit);
                graphicsRaycastResult = result;

                this.hitObject = result.gameObject;
                this.hitPointOnObject = hitPointOnObject;
                this.hitNormalOnObject = hitNormalOnObject;

                this.ray = ray;
                this.rayStepIndex = rayStepIndex;
                this.rayDistance = rayDistance;
            }
        }

        [Serializable]
        private class PointerData : IPointerResult, IEquatable<PointerData>
        {
            public readonly IMixedRealityPointer Pointer;

            /// <inheritdoc />
            public Vector3 StartPoint { get; private set; }

            /// <inheritdoc />
            public FocusDetails Details => focusDetails;

            /// <inheritdoc />
            public GameObject CurrentPointerTarget => focusDetails.Object;

            /// <inheritdoc />
            public GameObject PreviousPointerTarget { get; private set; }

            /// <inheritdoc />
            public int RayStepIndex { get; private set; }

            /// <summary>
            /// The graphic input event data used for raycasting uGUI elements.
            /// </summary>
            public PointerEventData GraphicEventData
            {
                get
                {
                    if (graphicData == null)
                    {
                        graphicData = new PointerEventData(EventSystem.current);
                    }

                    Debug.Assert(graphicData != null);

                    return graphicData;
                }
            }
            private PointerEventData graphicData;

            private FocusDetails focusDetails = new FocusDetails();

            public PointerData(IMixedRealityPointer pointer)
            {
                Pointer = pointer;
            }

            public void UpdateHit(PointerHitResult hitResult)
            {
                if (hitResult.hitObject != CurrentPointerTarget)
                {
                    Pointer.OnPreCurrentPointerTargetChange();

                    // Set to default:
                    Pointer.IsTargetPositionLockedOnFocusLock = true; 
                }

                PreviousPointerTarget = CurrentPointerTarget;

                focusDetails.Object = hitResult.hitObject;
                focusDetails.LastRaycastHit = hitResult.raycastHit;
                focusDetails.LastGraphicsRaycastResult = hitResult.graphicsRaycastResult;

                if (hitResult.rayStepIndex >= 0)
                {
                    RayStepIndex = hitResult.rayStepIndex;
                    StartPoint = hitResult.ray.Origin;

                    focusDetails.RayDistance = hitResult.rayDistance;
                    focusDetails.Point = hitResult.hitPointOnObject;
                    focusDetails.Normal = hitResult.hitNormalOnObject;
                }
                else
                {
                    // If we don't have a valid ray cast, use the whole pointer ray.
                    RayStep firstStep = Pointer.Rays[0];
                    RayStep finalStep = Pointer.Rays[Pointer.Rays.Length - 1];
                    RayStepIndex = 0;

                    StartPoint = firstStep.Origin;

                    float rayDist = 0.0f;
                    for (int i = 0; i < Pointer.Rays.Length; i++)
                    {
                        rayDist += Pointer.Rays[i].Length;
                    }

                    focusDetails.RayDistance = rayDist;
                    focusDetails.Point = finalStep.Terminus;
                    focusDetails.Normal = -finalStep.Direction;
                }

                if (hitResult.hitObject != null)
                {
                    focusDetails.PointLocalSpace = hitResult.hitObject.transform.InverseTransformPoint(focusDetails.Point);
                    focusDetails.NormalLocalSpace = hitResult.hitObject.transform.InverseTransformDirection(focusDetails.Normal);
                }
                else
                {
                    focusDetails.PointLocalSpace = Vector3.zero;
                    focusDetails.NormalLocalSpace = Vector3.zero;
                }
            }
            
            /// <summary>
            /// Update focus information while focus is locked. If the object is moving,
            /// this updates the hit point to its new world transform.
            /// </summary>
            public void UpdateFocusLockedHit()
            {
                PreviousPointerTarget = focusDetails.Object;

                if (focusDetails.Object != null && focusDetails.Object.transform != null)
                {
                    // In case the focused object is moving, we need to update the focus point based on the object's new transform.
                    focusDetails.Point = focusDetails.Object.transform.TransformPoint(focusDetails.PointLocalSpace);
                    focusDetails.Normal = focusDetails.Object.transform.TransformDirection(focusDetails.NormalLocalSpace);
                    focusDetails.PointLocalSpace = focusDetails.Object.transform.InverseTransformPoint(focusDetails.Point);
                    focusDetails.NormalLocalSpace = focusDetails.Object.transform.InverseTransformDirection(focusDetails.Normal);
                }

                StartPoint = Pointer.Rays[0].Origin;

                for (int i = 0; i < Pointer.Rays.Length; i++)
                {
                    // TODO: figure out how reliable this is. Should focusDetails.RayDistance be updated?
                    if (Pointer.Rays[i].Contains(focusDetails.Point))
                    {
                        RayStepIndex = i;
                        break;
                    }
                }
            }

            public void ResetFocusedObjects(bool clearPreviousObject = true)
            {
                if (CurrentPointerTarget != null)
                {
                    Pointer.OnPreCurrentPointerTargetChange();
                }

                PreviousPointerTarget = clearPreviousObject ? null : CurrentPointerTarget;

                focusDetails.Point = Details.Point;
                focusDetails.Normal = Details.Normal;
                focusDetails.NormalLocalSpace = Details.NormalLocalSpace;
                focusDetails.PointLocalSpace = Details.PointLocalSpace;
                focusDetails.Object = null;
            }

            /// <inheritdoc />
            public bool Equals(PointerData other)
            {
                if (ReferenceEquals(null, other))
                {
                    return false;
                }

                if (ReferenceEquals(this, other))
                {
                    return true;
                }

                return Pointer.PointerId == other.Pointer.PointerId;
            }

            /// <inheritdoc />
            public override bool Equals(object obj)
            {
                if (ReferenceEquals(null, obj))
                {
                    return false;
                }

                if (ReferenceEquals(this, obj))
                {
                    return true;
                }

                if (obj.GetType() != GetType())
                {
                    return false;
                }

                return Equals((PointerData)obj);
            }

            /// <inheritdoc />
            public override int GetHashCode()
            {
                return Pointer != null ? Pointer.GetHashCode() : 0;
            }
        }

        #region IMixedRealityService Implementation

        /// <inheritdoc />
        public override void Initialize()
        {
            if (!IsSetupValid) { return; }

#if UNITY_EDITOR
            var existingUiRaycastCameraObject = GameObject.Find("UIRaycastCamera");

            if (existingUiRaycastCameraObject != null)
            {
                Debug.LogError("There's already a UIRaycastCamera in the scene. It will be ignored, so please delete it to avoid confusion.", existingUiRaycastCameraObject);
            }
#endif

            if (Application.isPlaying)
            {
                Debug.Assert(uiRaycastCamera == null);
                CreateUiRaycastCamera();
            }

            foreach (var inputSource in MixedRealityToolkit.InputSystem.DetectedInputSources)
            {
                RegisterPointers(inputSource);
            }
        }

        public override void Destroy()
        {
            CleanUpUiRaycastCamera();
            base.Destroy();
        }

        /// <inheritdoc />
        public override void Update()
        {
            if (!IsSetupValid) { return; }

            UpdatePointers();
            UpdateFocusedObjects();
        }

        #endregion IMixedRealityService Implementation

        #region Focus Details by IMixedRealityPointer

        /// <inheritdoc />
        public GameObject GetFocusedObject(IMixedRealityPointer pointingSource)
        {
            if (pointingSource == null)
            {
                Debug.LogError("No Pointer passed to get focused object");
                return null;
            }

            FocusDetails focusDetails;
            if (!TryGetFocusDetails(pointingSource, out focusDetails)) { return null; }

            return focusDetails.Object;
        }

        /// <inheritdoc />
        public bool TryGetFocusDetails(IMixedRealityPointer pointer, out FocusDetails focusDetails)
        {
            PointerData pointerData;
            if (TryGetPointerData(pointer, out pointerData))
            {
                focusDetails = pointerData.Details;
                return true;
            }

            focusDetails = default(FocusDetails);
            return false;
        }

        #endregion Focus Details by IMixedRealityPointer

        #region Utilities

        /// <inheritdoc />
        public uint GenerateNewPointerId()
        {
            var newId = (uint)UnityEngine.Random.Range(1, int.MaxValue);

            foreach (var pointerData in pointers)
            {
                if (pointerData.Pointer.PointerId == newId)
                {
                    return GenerateNewPointerId();
                }
            }

            return newId;
        }

        /// <summary>
        /// Utility for creating the UIRaycastCamera.
        /// </summary>
        /// <returns>The UIRaycastCamera</returns>
        private void CreateUiRaycastCamera()
        {
            var cameraObject = new GameObject { name = "UIRaycastCamera" };
            uiRaycastCamera = cameraObject.AddComponent<Camera>();
            uiRaycastCamera.enabled = false;
            uiRaycastCamera.clearFlags = CameraClearFlags.Color;
            uiRaycastCamera.backgroundColor = new Color(0, 0, 0, 1);
            uiRaycastCamera.cullingMask = CameraCache.Main.cullingMask;
            uiRaycastCamera.orthographic = true;
            uiRaycastCamera.orthographicSize = 0.5f;
            uiRaycastCamera.nearClipPlane = 0.0f;
            uiRaycastCamera.farClipPlane = 1000f;
            uiRaycastCamera.rect = new Rect(0, 0, 1, 1);
            uiRaycastCamera.depth = 0;
            uiRaycastCamera.renderingPath = RenderingPath.UsePlayerSettings;
            uiRaycastCamera.useOcclusionCulling = false;
            uiRaycastCamera.allowHDR = false;
            uiRaycastCamera.allowMSAA = false;
            uiRaycastCamera.allowDynamicResolution = false;
            uiRaycastCamera.targetDisplay = 0;
            uiRaycastCamera.stereoTargetEye = StereoTargetEyeMask.Both;

            // Set target texture to specific pixel size so that drag thresholds are treated the same regardless of underlying
            // device display resolution.
            uiRaycastCameraTargetTexture = new RenderTexture(128, 128, 0);
            uiRaycastCamera.targetTexture = uiRaycastCameraTargetTexture;
        }

        private void CleanUpUiRaycastCamera()
        {
            if (uiRaycastCameraTargetTexture != null)
            {
                UnityEngine.Object.Destroy(uiRaycastCameraTargetTexture);
            }

            if (uiRaycastCamera != null)
            {
                UnityEngine.Object.Destroy(uiRaycastCamera.gameObject);
            }
        }

        /// <inheritdoc />
        public bool IsPointerRegistered(IMixedRealityPointer pointer)
        {
            Debug.Assert(pointer.PointerId != 0, $"{pointer} does not have a valid pointer id!");
            PointerData pointerData;
            return TryGetPointerData(pointer, out pointerData);
        }

        /// <inheritdoc />
        public bool RegisterPointer(IMixedRealityPointer pointer)
        {
            Debug.Assert(pointer.PointerId != 0, $"{pointer} does not have a valid pointer id!");

            if (IsPointerRegistered(pointer)) { return false; }

            pointers.Add(new PointerData(pointer));
            return true;
        }

        private void RegisterPointers(IMixedRealityInputSource inputSource)
        {
            // If our input source does not have any pointers, then skip.
            if (inputSource.Pointers == null) { return; }

            IMixedRealityPointerMediator mediator = null;

            if (MixedRealityToolkit.Instance.ActiveProfile.InputSystemProfile.PointerProfile.PointerMediator.Type != null)
            {
                mediator = Activator.CreateInstance(MixedRealityToolkit.Instance.ActiveProfile.InputSystemProfile.PointerProfile.PointerMediator.Type) as IMixedRealityPointerMediator;
            }
            
            if (mediator != null)
            {
                mediator.RegisterPointers(inputSource.Pointers);

                if (!pointerMediators.ContainsKey(inputSource.SourceId))
                {
                    pointerMediators.Add(inputSource.SourceId, mediator);
                }
            }

            for (int i = 0; i < inputSource.Pointers.Length; i++)
            {
                RegisterPointer(inputSource.Pointers[i]);

                // Special Registration for Gaze
                if (inputSource.SourceId == MixedRealityToolkit.InputSystem.GazeProvider.GazeInputSource.SourceId && gazeProviderPointingData == null)
                {
                    gazeProviderPointingData = new PointerData(inputSource.Pointers[i]);
                }
            }
        }

        /// <inheritdoc />
        public bool UnregisterPointer(IMixedRealityPointer pointer)
        {
            Debug.Assert(pointer.PointerId != 0, $"{pointer} does not have a valid pointer id!");

            PointerData pointerData;
            if (!TryGetPointerData(pointer, out pointerData)) { return false; }

            // Raise focus events if needed.
            if (pointerData.CurrentPointerTarget != null)
            {
                GameObject unfocusedObject = pointerData.CurrentPointerTarget;
                bool objectIsStillFocusedByOtherPointer = false;

                foreach (var otherPointer in pointers)
                {
                    if (otherPointer.Pointer != pointer && otherPointer.CurrentPointerTarget == unfocusedObject)
                    {
                        objectIsStillFocusedByOtherPointer = true;
                        break;
                    }
                }

                if (!objectIsStillFocusedByOtherPointer)
                {
                    // Policy: only raise focus exit if no other pointers are still focusing the object
                    MixedRealityToolkit.InputSystem?.RaiseFocusExit(pointer, unfocusedObject);
                }
                MixedRealityToolkit.InputSystem?.RaisePreFocusChanged(pointer, unfocusedObject, null);
            }

            pointers.Remove(pointerData);
            return true;
        }

        /// <inheritdoc />
        public IEnumerable<T> GetPointers<T>() where T : class, IMixedRealityPointer
        {
            List<T> typePointers = new List<T>();
            foreach (var pointer in pointers)
            {
                T typePointer = pointer.Pointer as T;
                if (typePointer != null)
                {
                    typePointers.Add(typePointer);
                }
            }

            return typePointers;
        }

        /// <summary>
        /// Returns the registered PointerData for the provided pointing input source.
        /// </summary>
        /// <param name="pointer">the pointer who's data we're looking for</param>
        /// <param name="data">The data associated to the pointer</param>
        /// <returns>Pointer Data if the pointing source is registered.</returns>
        private bool TryGetPointerData(IMixedRealityPointer pointer, out PointerData data)
        {
            foreach (var pointerData in pointers)
            {
                if (pointerData.Pointer.PointerId == pointer.PointerId)
                {
                    data = pointerData;
                    return true;
                }
            }

            data = null;
            return false;
        }

        private void UpdatePointers()
        {
            MixedRealityInputSystemProfile profile = ConfigurationProfile as MixedRealityInputSystemProfile;
            if (profile == null) { return; }

            ReconcilePointers();

            int pointerCount = 0;

            foreach (var pointerMediator in pointerMediators)
            {
                pointerMediator.Value.UpdatePointers();
            }

            foreach (var pointer in pointers)
            {
                UpdatePointer(pointer);

                var pointerProfile = profile.PointerProfile;

                if (pointerProfile != null && pointerProfile.DebugDrawPointingRays)
                {
                    MixedRealityRaycaster.DebugEnabled = pointerProfile.DebugDrawPointingRays;

                    Color rayColor;

                    if ((pointerProfile.DebugDrawPointingRayColors != null) && (pointerProfile.DebugDrawPointingRayColors.Length > 0))
                    {
                        rayColor = pointerProfile.DebugDrawPointingRayColors[pointerCount++ % pointerProfile.DebugDrawPointingRayColors.Length];
                    }
                    else
                    {
                        rayColor = Color.green;
                    }

                    Debug.DrawRay(pointer.StartPoint, (pointer.Details.Point - pointer.StartPoint), rayColor);
                }
            }
        }

        private void UpdatePointer(PointerData pointer)
        {
            // Call the pointer's OnPreSceneQuery function
            // This will give it a chance to prepare itself for raycasts
            // e.g., by building its Rays array
            pointer.Pointer.OnPreSceneQuery();

            // If pointer interaction isn't enabled, clear its result object and return
            if (!pointer.Pointer.IsInteractionEnabled)
            {
                // Don't clear the previous focused object since we still want to trigger FocusExit events
                pointer.ResetFocusedObjects(false);
            }
            else
            {
                // If the pointer is locked, keep the focused object the same.
                // This will ensure that we execute events on those objects
                // even if the pointer isn't pointing at them.
                if (pointer.Pointer.IsFocusLocked && pointer.Pointer.IsTargetPositionLockedOnFocusLock)
                {
                    pointer.UpdateFocusLockedHit();
                }
                else
                {
                    LayerMask[] prioritizedLayerMasks = (pointer.Pointer.PrioritizedLayerMasksOverride ?? FocusLayerMasks);

                    // Perform raycast to determine focused object
                    hitResult3d.Clear();
                    QueryScene(pointer.Pointer, prioritizedLayerMasks, hitResult3d);
                    PointerHitResult hit = hitResult3d;

                    // If we have a unity event system, perform graphics raycasts as well to support Unity UI interactions
                    if (EventSystem.current != null)
                    {
                        // NOTE: We need to do this AFTER RaycastPhysics so we use the current hit point to perform the correct 2D UI Raycast.
                        hitResultUi.Clear();
                        RaycastGraphics(pointer.Pointer, pointer.GraphicEventData, prioritizedLayerMasks, hitResultUi);

                        hit = GetPrioritizedHitResult(hit, hitResultUi, prioritizedLayerMasks);
                    }

                    // Make sure to keep focus on the previous object if focus is locked (no target position lock here).
                    if (pointer.Pointer.IsFocusLocked && pointer.Pointer.Result?.CurrentPointerTarget != null)
                    {
                        hit.hitObject = pointer.Pointer.Result.CurrentPointerTarget;
                    }

                    // Apply the hit result only now so changes in the current target are detected only once per frame.
                    pointer.UpdateHit(hit);

                    // Set the pointer's result last
                    pointer.Pointer.Result = pointer;
                }
            }

            // Call the pointer's OnPostSceneQuery function.
            // This will give it a chance to respond to raycast results
            // e.g., by updating its appearance.
            pointer.Pointer.OnPostSceneQuery();
        }

        PointerHitResult GetPrioritizedHitResult(PointerHitResult hit1, PointerHitResult hit2, LayerMask[] prioritizedLayerMasks)
        {
            if (hit1.hitObject != null && hit2.hitObject != null)
            {
                // Check layer prioritization.
                if (prioritizedLayerMasks.Length > 1)
                {
                    // Get the index in the prioritized layer masks
                    int layerIndex1 = hit1.hitObject.layer.FindLayerListIndex(prioritizedLayerMasks);
                    int layerIndex2 = hit2.hitObject.layer.FindLayerListIndex(prioritizedLayerMasks);

                    if (layerIndex1 != layerIndex2)
                    {
                        return (layerIndex1 < layerIndex2) ? hit1 : hit2;
                    }
                }

                // Check which hit is closer.
                return (hit1.rayDistance < hit2.rayDistance) ? hit1 : hit2;
            }

            return (hit1.hitObject != null) ? hit1 : hit2;
        }

        /// <summary>
        /// Disable inactive pointers to unclutter the way for active ones.
        /// </summary>
        private void ReconcilePointers()
        {
            var gazePointer = gazeProviderPointingData?.Pointer as GenericPointer;
            if (gazePointer != null)
            {
                int numFarCursors = 0;
                int numNearPointersActive = 0;
                foreach (var p in pointers)
                {
                    if (p.Pointer != null)
                    {
                        if (p.Pointer is IMixedRealityNearPointer)
                        {
                            if (p.Pointer.IsInteractionEnabled)
                            {
                                numNearPointersActive++;
                            }
                        }
                        else if (p.Pointer.BaseCursor != null)
                        {
                            numFarCursors++;
                        }
                    }
                }
                // The gaze cursor's visibility is controlled by IsInteractionEnabled 
                // Show the gaze cursor if there are no other pointers that are showing a cursor
                gazePointer.IsInteractionEnabled = numFarCursors == 1 && numNearPointersActive == 0;
            }
        }

        #region Physics Raycasting

        /// <summary>
        /// Perform a scene query to determine which scene objects with a collider is currently being gazed at, if any.
        /// </summary>
        /// <param name="pointerData"></param>
        /// <param name="prioritizedLayerMasks"></param>
        private static void QueryScene(IMixedRealityPointer pointer, LayerMask[] prioritizedLayerMasks, PointerHitResult hit)
        {
            float rayStartDistance = 0;
            RaycastHit physicsHit;
            RayStep[] pointerRays = pointer.Rays;

            if (pointerRays == null)
            {
                Debug.LogError($"No valid rays for {pointer.PointerName} pointer.");
                return;
            }

            if (pointerRays.Length <= 0)
            {
                Debug.LogError($"No valid rays for {pointer.PointerName} pointer");
                return;
            }

            // Perform query for each step in the pointing source
            for (int i = 0; i < pointerRays.Length; i++)
            {
                switch (pointer.SceneQueryType)
                {
                    case SceneQueryType.SimpleRaycast:
                        if (MixedRealityRaycaster.RaycastSimplePhysicsStep(pointerRays[i], prioritizedLayerMasks, out physicsHit))
                        {
                            UpdatePointerRayOnHit(pointerRays, physicsHit, i, rayStartDistance, hit);
                            return;
                        }
                        break;
                    case SceneQueryType.BoxRaycast:
                        Debug.LogWarning("Box Raycasting Mode not supported for pointers.");
                        break;
                    case SceneQueryType.SphereCast:
                        if (MixedRealityRaycaster.RaycastSpherePhysicsStep(pointerRays[i], pointer.SphereCastRadius, prioritizedLayerMasks, out physicsHit))
                        {
                            UpdatePointerRayOnHit(pointerRays, physicsHit, i, rayStartDistance, hit);
                            return;
                        }
                        break;
                    case SceneQueryType.SphereOverlap:
                        Collider[] colliders = UnityEngine.Physics.OverlapSphere(pointer.Rays[i].Origin, pointer.SphereCastRadius, ~UnityEngine.Physics.IgnoreRaycastLayer);

                        if (colliders.Length > 0)
                        {
                            Vector3 testPoint = pointer.Rays[i].Origin;
                            GameObject closest = null;
                            float closestDistance = Mathf.Infinity;
                            Vector3 objectHitPoint = testPoint;

                            foreach (Collider collider in colliders)
                            {
                                // Policy: in order for an collider to be near interactable it must have
                                // a NearInteractionGrabbable component on it.
                                // FIXME: This is assuming only the grab pointer is using SceneQueryType.SphereOverlap, 
                                //        but there may be other pointers using the same query type which have different semantics.
                                if (collider.GetComponent<NearInteractionGrabbable>() == null)
                                {
                                    continue;
                                }
                                // From https://docs.unity3d.com/ScriptReference/Collider.ClosestPoint.html
                                // If location is in the collider the closestPoint will be inside.
                                Vector3 closestPointToCollider = collider.ClosestPoint(testPoint);
                                float distance = (testPoint - closestPointToCollider).sqrMagnitude;
                                if (distance < closestDistance)
                                {
                                    closestDistance = distance;
                                    closest = collider.gameObject;
                                    objectHitPoint = closestPointToCollider;
                                }
                            }
                            if (closest != null)
                            {
                                hit.Set(closest, objectHitPoint, Vector3.zero, pointer.Rays[i], 0, closestDistance);
                                return;
                            }
                        }
                        break;
                    default:
                        Debug.LogError($"Invalid raycast mode {pointer.SceneQueryType} for {pointer.PointerName} pointer.");
                        break;
                }

                rayStartDistance += pointer.Rays[i].Length;
            }
        }

        private static void UpdatePointerRayOnHit(RayStep[] raySteps, RaycastHit physicsHit, int hitRayIndex, float rayStartDistance, PointerHitResult hit)
        {
            Vector3 origin = raySteps[hitRayIndex].Origin;
            Vector3 terminus = physicsHit.point;
            raySteps[hitRayIndex].UpdateRayStep(ref origin, ref terminus);
            hit.Set(physicsHit, raySteps[hitRayIndex], hitRayIndex, rayStartDistance + physicsHit.distance);
        }

        #endregion Physics Raycasting

        #region uGUI Graphics Raycasting

        /// <summary>
        /// Perform a Unity Graphics Raycast to determine which uGUI element is currently being pointed at, if any.
        /// </summary>
        private void RaycastGraphics(IMixedRealityPointer pointer, PointerEventData graphicEventData, LayerMask[] prioritizedLayerMasks, PointerHitResult hit)
        {
            Debug.Assert(UIRaycastCamera != null, "Missing UIRaycastCamera!");
            Debug.Assert(UIRaycastCamera.nearClipPlane == 0, "Near plane must be zero for raycast distances to be correct");

            RaycastResult raycastResult = default(RaycastResult);

            if (pointer.Rays == null)
            {
                Debug.LogError($"No valid rays for {pointer.PointerName} pointer.");
                return;
            }

            if (pointer.Rays.Length <= 0)
            {
                Debug.LogError($"No valid rays for {pointer.PointerName} pointer");
                return;
            }

            // Cast rays for every step until we score a hit
            float totalDistance = 0.0f;
            for (int i = 0; i < pointer.Rays.Length; i++)
            {
                if (RaycastGraphicsStep(graphicEventData, pointer.Rays[i], prioritizedLayerMasks, out raycastResult))
                {
                    if (raycastResult.isValid &&
                        raycastResult.distance < pointer.Rays[i].Length &&
                        raycastResult.module != null &&
                        raycastResult.module.eventCamera == UIRaycastCamera)
                    {
                        totalDistance += raycastResult.distance;

                        newUiRaycastPosition.x = raycastResult.screenPosition.x;
                        newUiRaycastPosition.y = raycastResult.screenPosition.y;
                        newUiRaycastPosition.z = raycastResult.distance;

                        Vector3 worldPos = UIRaycastCamera.ScreenToWorldPoint(newUiRaycastPosition);
                        Vector3 normal = -raycastResult.gameObject.transform.forward;

                        hit.Set(raycastResult, worldPos, normal, pointer.Rays[i], i, totalDistance);
                        return;
                    }
                }

                totalDistance += pointer.Rays[i].Length;
            }
        }

        /// <summary>
        /// Raycasts a single graphic <see cref="Microsoft.MixedReality.Toolkit.Physics.RayStep"/>
        /// </summary>
        private bool RaycastGraphicsStep(PointerEventData graphicEventData, RayStep step, LayerMask[] prioritizedLayerMasks, out RaycastResult uiRaycastResult)
        {
            Debug.Assert(step.Direction != Vector3.zero, "RayStep Direction is Invalid.");

            // Move the uiRaycast camera to the current pointer's position.
            UIRaycastCamera.transform.position = step.Origin;
            UIRaycastCamera.transform.rotation = Quaternion.LookRotation(step.Direction, Vector3.up);

            // We always raycast from the center of the camera.
            graphicEventData.position = new Vector2(UIRaycastCamera.pixelWidth * 0.5f, UIRaycastCamera.pixelHeight * 0.5f);

            // Graphics raycast
            uiRaycastResult = EventSystem.current.Raycast(graphicEventData, prioritizedLayerMasks);
            graphicEventData.pointerCurrentRaycast = uiRaycastResult;

            return (uiRaycastCamera.gameObject != null);
        }

        #endregion uGUI Graphics Raycasting

        /// <summary>
        /// Raises the Focus Events to the Input Manger if needed.
        /// </summary>
        private void UpdateFocusedObjects()
        {
            Debug.Assert(pendingPointerSpecificFocusChange.Count == 0);
            Debug.Assert(pendingOverallFocusExitSet.Count == 0);
            Debug.Assert(pendingOverallFocusEnterSet.Count == 0);

            // NOTE: We compute the set of events to send before sending the first event
            //       just in case someone responds to the event by adding/removing a
            //       pointer which would change the structures we're iterating over.

            foreach (var pointer in pointers)
            {
                if (pointer.PreviousPointerTarget != pointer.CurrentPointerTarget)
                {
                    pendingPointerSpecificFocusChange.Add(pointer);

                    // Initially, we assume all pointer-specific focus changes will
                    // also result in an overall focus change...

                    if (pointer.PreviousPointerTarget != null)
                    {
                        pendingOverallFocusExitSet.Add(pointer.PreviousPointerTarget);
                    }

                    if (pointer.CurrentPointerTarget != null)
                    {
                        pendingOverallFocusEnterSet.Add(pointer.CurrentPointerTarget);
                    }
                }
            }

            // ... but now we trim out objects whose overall focus was maintained the same by a different pointer:

            foreach (var pointer in pointers)
            {
                pendingOverallFocusExitSet.Remove(pointer.CurrentPointerTarget);
                pendingOverallFocusEnterSet.Remove(pointer.PreviousPointerTarget);
            }

            // Now we raise the events:
            for (int iChange = 0; iChange < pendingPointerSpecificFocusChange.Count; iChange++)
            {
                PointerData change = pendingPointerSpecificFocusChange[iChange];
                GameObject pendingUnfocusObject = change.PreviousPointerTarget;
                GameObject pendingFocusObject = change.CurrentPointerTarget;

                MixedRealityToolkit.InputSystem.RaisePreFocusChanged(change.Pointer, pendingUnfocusObject, pendingFocusObject);

                if (pendingOverallFocusExitSet.Contains(pendingUnfocusObject))
                {
                    MixedRealityToolkit.InputSystem.RaiseFocusExit(change.Pointer, pendingUnfocusObject);
                    pendingOverallFocusExitSet.Remove(pendingUnfocusObject);
                }

                if (pendingOverallFocusEnterSet.Contains(pendingFocusObject))
                {
                    MixedRealityToolkit.InputSystem.RaiseFocusEnter(change.Pointer, pendingFocusObject);
                    pendingOverallFocusEnterSet.Remove(pendingFocusObject);
                }

                MixedRealityToolkit.InputSystem.RaiseFocusChanged(change.Pointer, pendingUnfocusObject, pendingFocusObject);
            }

            Debug.Assert(pendingOverallFocusExitSet.Count == 0);
            Debug.Assert(pendingOverallFocusEnterSet.Count == 0);
            pendingPointerSpecificFocusChange.Clear();
        }

        #endregion Utilities

        #region ISourceState Implementation

        /// <inheritdoc />
        public void OnSourceDetected(SourceStateEventData eventData)
        {
            RegisterPointers(eventData.InputSource);
        }

        /// <inheritdoc />
        public void OnSourceLost(SourceStateEventData eventData)
        {
            // If the input source does not have pointers, then skip.
            if (eventData.InputSource.Pointers == null) { return; }

            // Let the pointer behavior know that the pointer has been lost
            IMixedRealityPointerMediator mediator;
            if (pointerMediators.TryGetValue(eventData.SourceId, out mediator))
            {
                mediator.UnregisterPointers(eventData.InputSource.Pointers);
            }

            pointerMediators.Remove(eventData.SourceId);

            for (var i = 0; i < eventData.InputSource.Pointers.Length; i++)
            {
                // Special unregistration for Gaze
                if (gazeProviderPointingData != null && eventData.InputSource.Pointers[i].PointerId == gazeProviderPointingData.Pointer.PointerId)
                {
                    // If the source lost is the gaze input source, then reset it.
                    if (eventData.InputSource.SourceId == ((IMixedRealityInputSystem)Service).GazeProvider?.GazeInputSource.SourceId)
                    {
                        gazeProviderPointingData.ResetFocusedObjects();
                        gazeProviderPointingData = null;
                    }
                    // Otherwise, don't unregister the gaze pointer, since the gaze input source is still active.
                    else
                    {
                        continue;
                    }
                }

                UnregisterPointer(eventData.InputSource.Pointers[i]);
            }
        }

        #endregion ISourceState Implementation
    }
}<|MERGE_RESOLUTION|>--- conflicted
+++ resolved
@@ -14,11 +14,8 @@
     /// <summary>
     /// The focus provider handles the focused objects per input source.
     /// </summary>
-<<<<<<< HEAD
+    /// <remarks>There are convenience properties for getting only Gaze Pointer if needed.</remarks>
     [DocLink("https://microsoft.github.io/MixedRealityToolkit-Unity/Documentation/Input/Overview.html")]
-=======
-    /// <remarks>There are convenience properties for getting only Gaze Pointer if needed.</remarks>
->>>>>>> 754b5da8
     public class FocusProvider : BaseDataProvider, IMixedRealityFocusProvider
     {
         public FocusProvider(
@@ -275,7 +272,7 @@
                     Pointer.OnPreCurrentPointerTargetChange();
 
                     // Set to default:
-                    Pointer.IsTargetPositionLockedOnFocusLock = true; 
+                    Pointer.IsTargetPositionLockedOnFocusLock = true;
                 }
 
                 PreviousPointerTarget = CurrentPointerTarget;
@@ -324,7 +321,7 @@
                     focusDetails.NormalLocalSpace = Vector3.zero;
                 }
             }
-            
+
             /// <summary>
             /// Update focus information while focus is locked. If the object is moving,
             /// this updates the hit point to its new world transform.
@@ -586,7 +583,7 @@
             {
                 mediator = Activator.CreateInstance(MixedRealityToolkit.Instance.ActiveProfile.InputSystemProfile.PointerProfile.PointerMediator.Type) as IMixedRealityPointerMediator;
             }
-            
+
             if (mediator != null)
             {
                 mediator.RegisterPointers(inputSource.Pointers);
@@ -833,7 +830,7 @@
                         }
                     }
                 }
-                // The gaze cursor's visibility is controlled by IsInteractionEnabled 
+                // The gaze cursor's visibility is controlled by IsInteractionEnabled
                 // Show the gaze cursor if there are no other pointers that are showing a cursor
                 gazePointer.IsInteractionEnabled = numFarCursors == 1 && numNearPointersActive == 0;
             }
@@ -900,7 +897,7 @@
                             {
                                 // Policy: in order for an collider to be near interactable it must have
                                 // a NearInteractionGrabbable component on it.
-                                // FIXME: This is assuming only the grab pointer is using SceneQueryType.SphereOverlap, 
+                                // FIXME: This is assuming only the grab pointer is using SceneQueryType.SphereOverlap,
                                 //        but there may be other pointers using the same query type which have different semantics.
                                 if (collider.GetComponent<NearInteractionGrabbable>() == null)
                                 {
