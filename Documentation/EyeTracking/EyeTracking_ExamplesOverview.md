# Eye Tracking Examples in MRTK
This page covers how to get quickly started with using Eye Tracking in MRTK by building on our provided MRTK example package.
The samples let you experience one of our new magical input capabilities: **Eye Tracking**! 
The demo include a number of different use cases for seamlessly combining information about what you are looking at with **Voice** and **Hand** input. 
This enables users to quickly and effortlessly select and move holograms across their view simply by looking at a target and saying _'Select'_ or performing a hand gesture. 
The demos also include an example for eye-gaze-directed scroll, pan and zoom of text and images on a slate. 
Finally, an example is provided for recording and visualizing the user's visual attention on a 2D slate.


## Overview of MRTK Eye Tracking Samples

### Setting up the MRTK Eye Tracking Samples
The [Eye Tracking example package](/Assets/MixedRealityToolkit.Examples/Demos/EyeTracking/) comes with a number of different Unity scenes that are described in more detail below:
- [EyeTrackingDemo-00-RootScene.unity](/Assets/MixedRealityToolkit.Examples/Demos/EyeTracking/Scenes/): 
This is the main (_root_) scene that has all the core MRTK components included. 
It comes with a graphical scene menu that allows you to easily switch between the different Eye Tracking scenes which will be [loaded additively](href:https://docs.unity3d.com/ScriptReference/SceneManagement.LoadSceneMode.Additive.html). 
To try out the Eye Tracking demos in your Unity Player, all you have to do is to load this scene and hit play.
Make sure that the _'OnLoad_StartScene'_ script is enabled for this so that the root scene knows which additive scene to load first.

![Example for the OnLoad_StartScene script](/Documentation/Images/EyeTracking/mrtk_et_rootscene_onload.png)

- Individual Eye Tracking sample scenes - See [Demo Scenarios](#demo-scenarios) for a description of each:
  - [EyeTrackingDemo-01-BasicSetup.unity](/Assets/MixedRealityToolkit.Examples/Demos/EyeTracking/Scenes/)
  - [EyeTrackingDemo-02-TargetSelection.unity](/Assets/MixedRealityToolkit.Examples/Demos/EyeTracking/Scenes/)
  - [EyeTrackingDemo-03-Navigation.unity](/Assets/MixedRealityToolkit.Examples/Demos/EyeTracking/Scenes/)
  - [EyeTrackingDemo-04-TargetPositioning.unity](/Assets/MixedRealityToolkit.Examples/Demos/EyeTracking/Scenes/)
  - [EyeTrackingDemo-05-Visualizer.unity](/Assets/MixedRealityToolkit.Examples/Demos/EyeTracking/Scenes/)

How to quickly change a scene and test it in the Unity editor:
- Load the _root_ scene
<<<<<<< HEAD
- Disable the _'OnLoadStartScene'_ script
- _Drag and drop_ one of the Eye Tracking test scenes that are described below (or any other scene) into your _Hierarchy_ view.
=======
- Disable the _'OnLoad_StartScene'_ script
- _Drag and drop_ one of the eye tracking test scenes that are described below (or any other scene) into your _hierarchy_ view.
>>>>>>> 48105c31

![Example for the OnLoad_StartScene script](/Documentation/Images/EyeTracking/mrtk_et_rootscene_onload2.png)
  
### Demo Scenarios
[**Eye-Supported Target Selection**](EyeTracking_TargetSelection.md)

This tutorial showcases the ease of accessing eye gaze data to select targets. 
It includes an example for subtle yet powerful feedback to provide confidence to the user that a target is focused while not being overwhelming.
In addition, there is a simple example of smart notifications that automatically disappear after being read. 

**Summary**: Fast and effortless target selections using a combination of eyes, voice and hand input.

<br>


[**Eye-Supported Navigation**](EyeTracking_Navigation.md)

Imagine you are reading some information on a distant display or your e-reader and when you reach the end of the displayed text, the text automatically scrolls up to reveal more content. 
Or how about magically zooming directly toward where you were looking at? 
These are some of the examples showcased in this tutorial about eye-supported navigation.
In addition, there is an example for hands-free rotation of 3D holograms by making them automatically rotate based on your current focus. 

**Summary**: Scroll, pan, zoom, 3D rotation using a combination of eyes, voice and hand input.

<br>


[**Eye-Supported Positioning**](EyeTracking_Positioning.md)

This tutorial shows an input scenario called [Put-That-There](https://youtu.be/CbIn8p4_4CQ) dating back to research from the MIT Media Lab in the early 1980's with eye, hand and voice input.
The idea is simple: Benefit from your eyes for fast target selection and positioning. 
Simply look at a hologram and say _'put this'_, look over where you want to place it and say _'there!'_. 
For more precisely positioning your hologram, you can use additional input from your hands, voice or controllers. 

**Summary**: Positioning holograms using Eyes, Voice and Hand input (*drag-and-drop*). Eye-supported sliders using Eyes+Hands. 

<br>


[**Visualization of Visual Attention**](EyeTracking_Visualization.md)

Information about where users look at is an immensely powerful tool to assess usability of a design and to identify problems in efficient work streams. 
This tutorial discusses different eye tracking visualizations and how they fit different needs. 
We provide basic examples for logging and loading Eye Tracking data and examples for how to visualize them. 

**Summary**: Two-dimensional attention map (heatmaps) on slates. Recording & replaying Eye Tracking data.

---
[Back to "Eye Tracking in the MixedRealityToolkit"](EyeTracking_Main.md)<|MERGE_RESOLUTION|>--- conflicted
+++ resolved
@@ -28,13 +28,8 @@
 
 How to quickly change a scene and test it in the Unity editor:
 - Load the _root_ scene
-<<<<<<< HEAD
 - Disable the _'OnLoadStartScene'_ script
 - _Drag and drop_ one of the Eye Tracking test scenes that are described below (or any other scene) into your _Hierarchy_ view.
-=======
-- Disable the _'OnLoad_StartScene'_ script
-- _Drag and drop_ one of the eye tracking test scenes that are described below (or any other scene) into your _hierarchy_ view.
->>>>>>> 48105c31
 
 ![Example for the OnLoad_StartScene script](/Documentation/Images/EyeTracking/mrtk_et_rootscene_onload2.png)
   
