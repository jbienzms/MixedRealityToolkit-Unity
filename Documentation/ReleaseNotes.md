--- conflicted
+++ resolved
@@ -48,7 +48,6 @@
 > [!IMPORTANT]
 > The `MixedRealityToolkit.Generated` contains customer generated files and remains unchanged.
 
-<<<<<<< HEAD
 **Unity Profiler markers**
 
 This version of MRTK has added Unity Profiler markers to the input system and data providers. These markers provide detailed information on where time is spent in
@@ -57,13 +56,10 @@
 Markers take the format of "[MRTK] ClassWithoutNamespace.Method".
 
 _example image coming soon_
-=======
->>>>>>> 824a1007
 
 **WindowsApiChecker: IsMethodAvailable(), IsPropertyAvailable() and IsTypeAvailable()**
 
 This version of MRTK adds three new methods to the [`WindowsApiChecker`](xref:Microsoft.MixedReality.Toolkit.Windows.Utilities.WindowsApiChecker) class: `IsMethodAvailable`, `IsPropertyAvailable` and `IsTypeAvailable`. These methods allow for checking for feature support on Windows 10 and are prefered over using the `UniversalApiContractV#_IsAvailable` properties.
-
 
 **Helpers to get text input fields working with MixedRealityKeyboard for UnityUI, TextMeshPro (Experimental)**
 
