--- conflicted
+++ resolved
@@ -127,7 +127,6 @@
 
 We've enabled the ability to interact with objects without bringing hands within the in-editor input simulation service. Rotate the camera so that the gaze cursor is over an interactable object, and click on the left mouse button to interact with it.
 
-<<<<<<< HEAD
 **Button Config Helper**
 
 <img src="https://user-images.githubusercontent.com/168492/81211778-bb5d4e80-8f88-11ea-94c7-33cf265586df.png" width="300" />
@@ -137,13 +136,12 @@
 - Update the button label text
 - Add a button click event listener
 - Change the button icon
-=======
+
 **Audio Spatializer Selection in MRTK configuration dialog**
 
 The audio spatializer can now be specified in the MRTK configuration dialog. Installing new spatializers, such as the [Microsoft Spatializer](https://www.nuget.org/packages/Microsoft.SpatialAudio.Spatializer.Unity/), will re-prompt to allow for easy selection.
 
 ![MRTK Configuration Select Spatializer](Images/ReleaseNotes/SpatializerSelection.png)
->>>>>>> 72f955f3
 
 ### Breaking changes in 2.4.0
 
